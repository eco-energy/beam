name:                beam-sqlite
<<<<<<< HEAD
version:             0.4.0.0
=======
version:             0.3.2.4
>>>>>>> dccbb4a8
synopsis:            Beam driver for SQLite
description:         Beam driver for the <https://sqlite.org/ SQLite> embedded database.
                     See <http://tathougies.github.io/beam/user-guide/backends/beam-sqlite/ here>
                     for more information
homepage:            http://tathougies.github.io/beam/user-guide/backends/beam-sqlite/
license:             MIT
license-file:        LICENSE
author:              Travis Athougies
maintainer:          travis@athougies.net
copyright:           (C) 2017-2018 Travis Athougies
category:            Web
build-type:          Simple
extra-source-files:  README.md
extra-doc-files:     ChangeLog.md
bug-reports:          https://github.com/tathougies/beam/issues
cabal-version:       1.18

library
  exposed-modules:    Database.Beam.Sqlite
                      Database.Beam.Sqlite.Syntax
                      Database.Beam.Sqlite.Connection
                      Database.Beam.Sqlite.Migrate
  other-modules:      Database.Beam.Sqlite.SqliteSpecific
  build-depends:      base          >=4.7  && <5,

                      beam-core     >=0.8  && <0.9,
                      beam-migrate  >=0.4  && <0.5,

                      sqlite-simple >=0.4  && <0.5,
                      text          >=1.0  && <1.3,
                      bytestring    >=0.10 && <0.11,
                      hashable      >=1.2  && <1.3,
                      time          >=1.6  && <1.10,
                      dlist         >=0.8  && <0.9,
                      mtl           >=2.1  && <2.3,
                      free          >=4.12 && <5.2,
                      scientific    >=0.3  && <0.4,
                      network-uri   >=2.6  && <2.7,
                      aeson         >=0.11 && <1.5,
                      attoparsec    >=0.13 && <0.14
  default-language:   Haskell2010
  default-extensions: ScopedTypeVariables, OverloadedStrings, MultiParamTypeClasses, RankNTypes, FlexibleInstances,
                      DeriveDataTypeable, DeriveGeneric, StandaloneDeriving, TypeFamilies, GADTs, OverloadedStrings,
                      CPP, TypeApplications, FlexibleContexts, ConstraintKinds
  ghc-options:        -Wall
  if flag(werror)
    ghc-options:       -Werror

  if os(windows)
    cpp-options:      -DWINDOWS
    build-depends:    Win32         >=2.4 && <2.8
  if os(freebsd) || os(netbsd) || os(darwin) || os(linux) || os(solaris)
    cpp-options:      -DUNIX
    build-depends:    unix          >=2.0 && <2.8

flag werror
  description: Enable -Werror during development
  default:     False
  manual:      True

source-repository head
  type: git
  location: https://github.com/tathougies/beam.git
  subdir: beam-sqlite<|MERGE_RESOLUTION|>--- conflicted
+++ resolved
@@ -1,9 +1,5 @@
 name:                beam-sqlite
-<<<<<<< HEAD
 version:             0.4.0.0
-=======
-version:             0.3.2.4
->>>>>>> dccbb4a8
 synopsis:            Beam driver for SQLite
 description:         Beam driver for the <https://sqlite.org/ SQLite> embedded database.
                      See <http://tathougies.github.io/beam/user-guide/backends/beam-sqlite/ here>
