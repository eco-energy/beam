--- conflicted
+++ resolved
@@ -335,13 +335,8 @@
                 -> SqliteInsertReturning table
 insertReturning tbl@(DatabaseEntity dt) vs =
   case insert tbl vs of
-<<<<<<< HEAD
-    SqlInsert s ->
+    SqlInsert _ s ->
       SqliteInsertReturning (tableName (dbTableSchema dt) (dbTableCurrentName dt)) s
-=======
-    SqlInsert _ s ->
-      SqliteInsertReturning tblNm s
->>>>>>> 713522b6
     SqlInsertNoRows ->
       SqliteInsertReturningNoRows
 
