--- conflicted
+++ resolved
@@ -1,26 +1,15 @@
 #resolver: lts-9.0
 #resolver: lts-10.3
-<<<<<<< HEAD
 #resolver: lts-10.5
 #resolver: lts-12.17
 resolver: lts-13.6
 # resolver: nightly-2018-11-05
-=======
-# resolver: lts-12.20
-resolver: lts-13.6
->>>>>>> dccbb4a8
 packages:
   - beam-sqlite
   - beam-postgres
   - beam-core
   - beam-migrate
   - beam-migrate-cli
-<<<<<<< HEAD
+
 nix:
-  shell-file: shell.nix
-=======
-
-
-extra-deps:
-  - fgl-5.7.0.1
->>>>>>> dccbb4a8
+  shell-file: shell.nix