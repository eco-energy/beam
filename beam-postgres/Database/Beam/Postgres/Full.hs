{-# LANGUAGE UndecidableInstances #-}
{-# LANGUAGE LambdaCase #-}
{-# LANGUAGE TupleSections #-}
{-# LANGUAGE CPP #-}
{-# LANGUAGE GeneralizedNewtypeDeriving #-}

-- | Module providing (almost) full support for Postgres query and data
-- manipulation statements. These functions shadow the functions in
-- "Database.Beam.Query" and provide a strict superset of functionality. They
-- map 1-to-1 with the underlying Postgres support.
module Database.Beam.Postgres.Full
  ( -- * Additional @SELECT@ features

    -- ** @SELECT@ Locking clause
    PgWithLocking, PgLockedTables
  , PgSelectLockingStrength(..), PgSelectLockingOptions(..)
  , lockingAllTablesFor_, lockingFor_

  , locked_, lockAll_, withLocks_

  -- ** Lateral joins
  , lateral_

  -- * @INSERT@ and @INSERT RETURNING@
  , insert, insertReturning
  , insertDefaults
  , runPgInsertReturningList

  , PgInsertReturning(..)

  -- ** Specifying conflict actions

  , PgInsertOnConflict(..), PgInsertOnConflictTarget(..)
  , PgConflictAction(..)

  , onConflictDefault, onConflict, anyConflict, conflictingFields
  , conflictingFieldsWhere, conflictingConstraint
  , onConflictDoNothing, onConflictUpdateSet
  , onConflictUpdateSetWhere, onConflictUpdateInstead
  , onConflictSetAll

  -- * @UPDATE RETURNING@
  , PgUpdateReturning(..)
  , runPgUpdateReturningList

  -- * @DELETE RETURNING@
  , PgDeleteReturning(..)
  , runPgDeleteReturningList

  -- * Generalized @RETURNING@
  , PgReturning(..)
  ) where

import           Database.Beam hiding (insert, insertValues)
import           Database.Beam.Query.Internal
import           Database.Beam.Backend.SQL
import           Database.Beam.Schema.Tables

import           Database.Beam.Postgres.Types
import           Database.Beam.Postgres.Syntax

import           Control.Monad.Free.Church
import           Control.Monad.Writer (execWriter, tell)

import           Data.Functor.Const
import           Data.Proxy (Proxy(..))
import qualified Data.Text as T
#if !MIN_VERSION_base(4, 11, 0)
import           Data.Semigroup
#endif

-- * @SELECT@

-- | An explicit lock against some tables. You can create a value of this type using the 'locked_'
-- function. You can combine these values monoidally to combine multiple locks for use with the
-- 'withLocks_' function.
newtype PgLockedTables s = PgLockedTables [ T.Text ]
  deriving (Semigroup, Monoid)

-- | Combines the result of a query along with a set of locked tables. Used as a
-- return value for the 'lockingFor_' function.
data PgWithLocking s a = PgWithLocking (PgLockedTables s) a
instance ProjectibleWithPredicate c be res a => ProjectibleWithPredicate c be res (PgWithLocking s a) where
  project' p be mutateM (PgWithLocking tbls a) =
    PgWithLocking tbls <$> project' p be mutateM a

  projectSkeleton' ctxt be mkM =
    PgWithLocking mempty <$> projectSkeleton' ctxt be mkM

-- | Use with 'lockingFor_' to lock all tables mentioned in the query
lockAll_ :: a -> PgWithLocking s a
lockAll_ = PgWithLocking mempty

-- | Return and lock the given tables. Typically used as an infix operator. See the
-- <http://tathougies.github.io/beam/user-guide/backends/beam-postgres/ the user guide> for usage
-- examples
withLocks_ :: a -> PgLockedTables s -> PgWithLocking s a
withLocks_ = flip PgWithLocking

-- | Join with a table while locking it explicitly. Provides a 'PgLockedTables' value that can be
-- used with 'withLocks_' to explicitly lock a table during a @SELECT@ statement
locked_ :: (Beamable tbl, Database Postgres db)
        => DatabaseEntity Postgres db (TableEntity tbl)
        -> Q Postgres db s (PgLockedTables s, tbl (QExpr Postgres s))
locked_ (DatabaseEntity dt) = do
  (nm, joined) <- Q (liftF (QAll (\_ -> fromTable (tableNamed (tableName (dbTableSchema dt) (dbTableCurrentName dt))) .
                                        Just . (,Nothing))
                                 (tableFieldsToExpressions (dbTableSettings dt))
                                 (\_ -> Nothing) id))
  pure (PgLockedTables [nm], joined)

-- | Lock some tables during the execution of a query. This is rather complicated, and there are
-- several usage examples in
-- <http://tathougies.github.io/beam/user-guide/backends/beam-postgres/ the user guide>
--
-- The Postgres locking clause is rather complex, and beam currently does not check several
-- pre-conditions. It is assumed you kinda know what you're doing.
--
-- Things which postgres doesn't like, but beam will do
--
-- * Using aggregates within a query that has a locking clause
-- * Using @UNION@, @INTERSECT@, or @EXCEPT@
--
--   See <https://www.postgresql.org/docs/10/static/sql-select.html#SQL-FOR-UPDATE-SHARE here> for
--   more details.
--
-- This function accepts a locking strength (@UPDATE@, @SHARE@, @KEY SHARE@, etc), an optional
-- locking option (@NOWAIT@ or @SKIP LOCKED@), and a query whose rows to lock. The query should
-- return its result wrapped in 'PgWithLocking', via the `withLocks_` or `lockAll_` function.
--
-- If you want to use the most common behavior (lock all rows in every table mentioned), the
-- 'lockingAllTablesFor_' function may be what you're after.
lockingFor_ :: ( Database Postgres db, Projectible Postgres a )
            => PgSelectLockingStrength
            -> Maybe PgSelectLockingOptions
            -> Q Postgres db (QNested s) (PgWithLocking (QNested s) a)
            -> Q Postgres db s a
lockingFor_ lockStrength mLockOptions (Q q) =
  Q (liftF (QForceSelect (\(PgWithLocking (PgLockedTables tblNms) _) tbl ords limit offset ->
                            let locking = PgSelectLockingClauseSyntax lockStrength tblNms mLockOptions
                            in pgSelectStmt tbl ords limit offset (Just locking))
                         q (\(PgWithLocking _ a) -> a)))

-- | Like 'lockingFor_', but does not require an explicit set of locked tables. This produces an
-- empty @FOR .. OF@ clause.
lockingAllTablesFor_ :: ( Database Postgres db, Projectible Postgres a )
                     => PgSelectLockingStrength
                     -> Maybe PgSelectLockingOptions
                     -> Q Postgres db (QNested s) a
                     -> Q Postgres db s a
lockingAllTablesFor_ lockStrength mLockOptions q =
  lockingFor_ lockStrength mLockOptions (lockAll_ <$> q)

-- * @INSERT@

-- | The Postgres @DEFAULT VALUES@ clause for the @INSERT@ command.
insertDefaults :: SqlInsertValues Postgres tbl
insertDefaults = SqlInsertValues (PgInsertValuesSyntax (emit "DEFAULT VALUES"))

-- | A @beam-postgres@-specific version of 'Database.Beam.Query.insert', which
-- provides fuller support for the much richer Postgres @INSERT@ syntax. This
-- allows you to specify @ON CONFLICT@ actions. For even more complete support,
-- see 'insertReturning'.
insert :: DatabaseEntity Postgres db (TableEntity table)
       -> SqlInsertValues Postgres (table (QExpr Postgres s)) -- TODO arbitrary projectibles
       -> PgInsertOnConflict table
       -> SqlInsert Postgres table
insert tbl@(DatabaseEntity (DatabaseTable _ tblSettings)) values onConflict_ =
  case insertReturning tbl values onConflict_
         (Nothing :: Maybe (table (QExpr Postgres PostgresInaccessible) -> QExpr Postgres PostgresInaccessible Int)) of
    PgInsertReturning a ->
      SqlInsert tblSettings (PgInsertSyntax a)
    PgInsertReturningEmpty ->
      SqlInsertNoRows

-- | The most general kind of @INSERT@ that postgres can perform
data PgInsertReturning a
  = PgInsertReturning PgSyntax
  | PgInsertReturningEmpty

-- | The full Postgres @INSERT@ syntax, supporting conflict actions and the
-- @RETURNING CLAUSE@. See 'PgInsertOnConflict' for how to specify a conflict
-- action or provide 'onConflictDefault' to preserve the behavior without any
-- @ON CONFLICT@ clause. The last argument takes a newly inserted row and
-- returns the expression to be returned as part of the @RETURNING@ clause. For
-- a backend-agnostic version of this functionality see
-- 'MonadBeamInsertReturning'. Use 'runInsertReturning' to get the results.
insertReturning :: Projectible Postgres a
                => DatabaseEntity Postgres be (TableEntity table)
                -> SqlInsertValues Postgres (table (QExpr Postgres s))
                -> PgInsertOnConflict table
                -> Maybe (table (QExpr Postgres PostgresInaccessible) -> a)
                -> PgInsertReturning (QExprToIdentity a)

insertReturning _ SqlInsertValuesEmpty _ _ = PgInsertReturningEmpty
insertReturning (DatabaseEntity tbl@(DatabaseTable {}))
                (SqlInsertValues (PgInsertValuesSyntax insertValues_))
                (PgInsertOnConflict mkOnConflict)
                mMkProjection =
  PgInsertReturning $
  emit "INSERT INTO " <> fromPgTableName (tableName (dbTableSchema tbl) (dbTableCurrentName tbl)) <>
  emit "(" <> pgSepBy (emit ", ") (allBeamValues (\(Columnar' f) -> pgQuotedIdentifier (_fieldName f)) tblSettings) <> emit ") " <>
  insertValues_ <> emit " " <> fromPgInsertOnConflict (mkOnConflict tblFields) <>
  (case mMkProjection of
     Nothing -> mempty
     Just mkProjection ->
         emit " RETURNING " <>
         pgSepBy (emit ", ") (map fromPgExpression (project (Proxy @Postgres) (mkProjection tblQ) "t")))
   where
     tblQ = changeBeamRep (\(Columnar' f) -> Columnar' (QExpr (\_ -> fieldE (unqualifiedField (_fieldName f))))) tblSettings
     tblFields = changeBeamRep (\(Columnar' f) -> Columnar' (QField True (dbTableCurrentName tbl) (_fieldName f))) tblSettings

     tblSettings = dbTableSettings tbl

runPgInsertReturningList
  :: ( MonadBeam be m
     , BeamSqlBackendSyntax be ~ PgCommandSyntax
     , FromBackendRow be a
     )
  => PgInsertReturning a
  -> m [a]
runPgInsertReturningList = \case
  PgInsertReturningEmpty -> pure []
  PgInsertReturning syntax -> runReturningList $ PgCommandSyntax PgCommandTypeDataUpdateReturning syntax

-- ** @ON CONFLICT@ clause

-- | What to do when an @INSERT@ statement inserts a row into the table @tbl@
-- that violates a constraint.
newtype PgInsertOnConflict (tbl :: (* -> *) -> *) =
    PgInsertOnConflict (tbl (QField PostgresInaccessible) -> PgInsertOnConflictSyntax)

-- | Specifies the kind of constraint that must be violated for the action to occur
newtype PgInsertOnConflictTarget (tbl :: (* -> *) -> *) =
    PgInsertOnConflictTarget (tbl (QExpr Postgres PostgresInaccessible) -> PgInsertOnConflictTargetSyntax)

-- | A description of what to do when a constraint or index is violated.
newtype PgConflictAction (tbl :: (* -> *) -> *) =
    PgConflictAction (tbl (QField PostgresInaccessible) -> PgConflictActionSyntax)

lateral_ :: forall s a b db
          . ( ThreadRewritable s a, ThreadRewritable (QNested s) b, Projectible Postgres b )
         => a -> (WithRewrittenThread s (QNested s) a -> Q Postgres db (QNested s) b)
         -> Q Postgres db s (WithRewrittenThread (QNested s) s b)
lateral_ using mkSubquery = do
  let Q subquery = mkSubquery (rewriteThread (Proxy @(QNested s)) using)
  Q (liftF (QArbitraryJoin subquery
                           (\a b on' ->
                              case on' of
                                Nothing ->
                                  PgFromSyntax $
                                  fromPgFrom a <> emit " CROSS JOIN LATERAL " <> fromPgFrom b
                                Just on'' ->
                                  PgFromSyntax $
                                  fromPgFrom a <> emit " JOIN LATERAL " <> fromPgFrom b <> emit " ON " <> fromPgExpression on'')
                           (\_ -> Nothing)
                           (rewriteThread (Proxy @s))))

-- | By default, Postgres will throw an error when a conflict is detected. This
-- preserves that functionality.
onConflictDefault :: PgInsertOnConflict tbl
onConflictDefault = PgInsertOnConflict (\_ -> PgInsertOnConflictSyntax mempty)

-- | Tells postgres what to do on an @INSERT@ conflict. The first argument is
-- the type of conflict to provide an action for. For example, to only provide
-- an action for certain fields, use 'conflictingFields'. Or to only provide an
-- action over certain fields where a particular condition is met, use
-- 'conflictingFields'. If you have a particular constraint violation in mind,
-- use 'conflictingConstraint'. To perform an action on any conflict, use
-- 'anyConflict'.
--
-- See the
-- <https://www.postgresql.org/docs/current/static/sql-insert.html Postgres documentation>.
onConflict :: Beamable tbl
           => PgInsertOnConflictTarget tbl
           -> PgConflictAction tbl
           -> PgInsertOnConflict tbl
onConflict (PgInsertOnConflictTarget tgt) (PgConflictAction update_) =
  PgInsertOnConflict $ \tbl ->
  let exprTbl = changeBeamRep (\(Columnar' (QField _ _ nm)) ->
                                 Columnar' (QExpr (\_ -> fieldE (unqualifiedField nm))))
                              tbl
  in PgInsertOnConflictSyntax $
     emit "ON CONFLICT " <> fromPgInsertOnConflictTarget (tgt exprTbl)
                         <> fromPgConflictAction (update_ tbl)

-- | Perform the conflict action when any constraint or index conflict occurs.
-- Syntactically, this is the @ON CONFLICT@ clause, without any /conflict target/.
anyConflict :: PgInsertOnConflictTarget tbl
anyConflict = PgInsertOnConflictTarget (\_ -> PgInsertOnConflictTargetSyntax mempty)

-- | Perform the conflict action only when these fields conflict. The first
-- argument gets the current row as a table of expressions. Return the conflict
-- key. For more information, see the @beam-postgres@ manual.
conflictingFields :: Projectible Postgres proj
                  => (tbl (QExpr Postgres PostgresInaccessible) -> proj)
                  -> PgInsertOnConflictTarget tbl
conflictingFields makeProjection =
  PgInsertOnConflictTarget $ \tbl ->
  PgInsertOnConflictTargetSyntax $
  pgParens (pgSepBy (emit ", ") $
            map fromPgExpression $
            project (Proxy @Postgres) (makeProjection tbl) "t") <>
  emit " "

-- | Like 'conflictingFields', but only perform the action if the condition
-- given in the second argument is met. See the postgres
-- <https://www.postgresql.org/docs/current/static/sql-insert.html manual> for
-- more information.
conflictingFieldsWhere :: Projectible Postgres proj
                       => (tbl (QExpr Postgres PostgresInaccessible) -> proj)
                       -> (tbl (QExpr Postgres PostgresInaccessible) ->
                           QExpr Postgres PostgresInaccessible Bool)
                       -> PgInsertOnConflictTarget tbl
conflictingFieldsWhere makeProjection makeWhere =
  PgInsertOnConflictTarget $ \tbl ->
  PgInsertOnConflictTargetSyntax $
  pgParens (pgSepBy (emit ", ") $
            map fromPgExpression (project (Proxy @Postgres)
                                          (makeProjection tbl) "t")) <>
  emit " WHERE " <>
  pgParens (let QExpr mkE = makeWhere tbl
                PgExpressionSyntax e = mkE "t"
            in e) <>
  emit " "

-- | Perform the action only if the given named constraint is violated
conflictingConstraint :: T.Text -> PgInsertOnConflictTarget tbl
conflictingConstraint nm =
  PgInsertOnConflictTarget $ \_ ->
  PgInsertOnConflictTargetSyntax $
  emit "ON CONSTRAINT " <> pgQuotedIdentifier nm <> emit " "

-- | The Postgres @DO NOTHING@ action
onConflictDoNothing :: PgConflictAction tbl
onConflictDoNothing = PgConflictAction $ \_ -> PgConflictActionSyntax (emit "DO NOTHING")

-- | The Postgres @DO UPDATE SET@ action, without the @WHERE@ clause. The
-- argument takes an updatable row (like the one used in 'update') and the
-- conflicting row. Use 'current_' on the first argument to get the current
-- value of the row in the database.
onConflictUpdateSet :: Beamable tbl
                    => (tbl (QField PostgresInaccessible) ->
                        tbl (QExpr Postgres PostgresInaccessible)  ->
                        QAssignment Postgres PostgresInaccessible)
                    -> PgConflictAction tbl
onConflictUpdateSet mkAssignments =
  PgConflictAction $ \tbl ->
  let QAssignment assignments = mkAssignments tbl tblExcluded
      tblExcluded = changeBeamRep (\(Columnar' (QField _ _ nm)) -> Columnar' (QExpr (\_ -> fieldE (qualifiedField "excluded" nm)))) tbl

      assignmentSyntaxes =
        [ fromPgFieldName fieldNm <> emit "=" <> pgParens (fromPgExpression expr)
        | (fieldNm, expr) <- assignments ]
  in PgConflictActionSyntax $
     emit "DO UPDATE SET " <> pgSepBy (emit ", ") assignmentSyntaxes

-- | The Postgres @DO UPDATE SET@ action, with the @WHERE@ clause. This is like
-- 'onConflictUpdateSet', but only rows satisfying the given condition are
-- updated. Sometimes this results in more efficient locking. See the Postgres
-- <https://www.postgresql.org/docs/current/static/sql-insert.html manual> for
-- more information.
onConflictUpdateSetWhere :: Beamable tbl
                         => (tbl (QField PostgresInaccessible) ->
                             tbl (QExpr Postgres PostgresInaccessible)  ->
                             QAssignment Postgres PostgresInaccessible)
                         -> (tbl (QExpr Postgres PostgresInaccessible) -> QExpr Postgres PostgresInaccessible Bool)
                         -> PgConflictAction tbl
onConflictUpdateSetWhere mkAssignments where_ =
  PgConflictAction $ \tbl ->
  let QAssignment assignments = mkAssignments tbl tblExcluded
      QExpr where_' = where_ (changeBeamRep (\(Columnar' f) -> Columnar' (current_ f)) tbl)
      tblExcluded = changeBeamRep (\(Columnar' (QField _ _ nm)) -> Columnar' (QExpr (\_ -> fieldE (qualifiedField "excluded" nm)))) tbl

      assignmentSyntaxes =
        [ fromPgFieldName fieldNm <> emit "=" <> pgParens (fromPgExpression expr)
        | (fieldNm, expr) <- assignments ]
  in PgConflictActionSyntax $
     emit "DO UPDATE SET " <> pgSepBy (emit ", ") assignmentSyntaxes <> emit " WHERE " <> fromPgExpression (where_' "t")

-- | Sometimes you want to update certain columns in the row. Given a
-- projection from a row to the fields you want, Beam can auto-generate
-- an assignment that assigns the corresponding fields of the conflicting row.
onConflictUpdateInstead :: (Beamable tbl, ProjectibleWithPredicate AnyType () T.Text proj)
                        => (tbl (Const T.Text) -> proj)
                        -> PgConflictAction tbl
onConflictUpdateInstead mkProj =
  onConflictUpdateSet $ \tbl _ ->
  let tblFields = changeBeamRep (\(Columnar' (QField _ _ nm) :: Columnar' (QField PostgresInaccessible) a) -> Columnar' (Const nm) :: Columnar' (Const T.Text) a) tbl
      proj = execWriter (project' (Proxy @AnyType) (Proxy @((), T.Text))
                                  (\_ _ e -> tell [e] >> pure e)
                                  (mkProj tblFields))

  in QAssignment (map (\fieldNm -> (unqualifiedField fieldNm, fieldE (qualifiedField "excluded" fieldNm))) proj)

-- | Sometimes you want to update every value in the row. Beam can auto-generate
-- an assignment that assigns the conflicting row to every field in the database
-- row. This may not always be what you want.
onConflictSetAll :: ( Beamable tbl
                    , ProjectibleWithPredicate AnyType () T.Text (tbl (Const T.Text)) )
                 => PgConflictAction tbl
onConflictSetAll = onConflictUpdateInstead id

-- * @UPDATE@

-- | The most general kind of @UPDATE@ that postgres can perform
--
-- You can build this from a 'SqlUpdate' by using 'returning'
--
-- > update tbl where `returning` projection
--
-- Run the result with 'runPgUpdateReturningList'
data PgUpdateReturning a
  = PgUpdateReturning PgSyntax
  | PgUpdateReturningEmpty

<<<<<<< HEAD
-- | Postgres @UPDATE ... RETURNING@ statement support. The last
-- argument takes the newly inserted row and returns the values to be
-- returned. Use 'runUpdateReturning' to get the results.
updateReturning :: Projectible Postgres a
                => DatabaseEntity Postgres be (TableEntity table)
                -> (forall s. table (QField s) -> [ QAssignment Postgres s ])
                -> (forall s. table (QExpr Postgres s) -> QExpr Postgres s Bool)
                -> (table (QExpr Postgres PostgresInaccessible) -> a)
                -> PgUpdateReturning (QExprToIdentity a)
updateReturning table@(DatabaseEntity (DatabaseTable { dbTableSettings = tblSettings }))
                mkAssignments
                mkWhere
                mkProjection =
  case update table mkAssignments mkWhere of
    SqlUpdate pgUpdate ->
      PgUpdateReturning $
      fromPgUpdate pgUpdate <>
      emit " RETURNING " <>
      pgSepBy (emit ", ") (map fromPgExpression (project (Proxy @Postgres) (mkProjection tblQ) "t"))

    SqlIdentityUpdate -> PgUpdateReturningEmpty
  where
    tblQ = changeBeamRep (\(Columnar' f) -> Columnar' (QExpr (pure (fieldE (unqualifiedField (_fieldName f)))))) tblSettings

=======
>>>>>>> 713522b6
runPgUpdateReturningList
  :: ( MonadBeam be m
     , BeamSqlBackendSyntax be ~ PgCommandSyntax
     , FromBackendRow be a
     )
  => PgUpdateReturning a
  -> m [a]
runPgUpdateReturningList = \case
  PgUpdateReturningEmpty -> pure []
  PgUpdateReturning syntax -> runReturningList $ PgCommandSyntax PgCommandTypeDataUpdateReturning syntax

-- * @DELETE@

-- | The most general kind of @DELETE@ that postgres can perform
--
-- You can build this from a 'SqlDelete' by using 'returning'
--
-- > delete tbl where `returning` projection
--
-- Run the result with 'runPgDeleteReturningList'
newtype PgDeleteReturning a = PgDeleteReturning PgSyntax

<<<<<<< HEAD
-- | Postgres @DELETE ... RETURNING@ statement support. The last
-- argument takes the newly inserted row and returns the values to be
-- returned. Use 'runDeleteReturning' to get the results.
deleteReturning :: Projectible Postgres a
                => DatabaseEntity Postgres be (TableEntity table)
                -> (forall s. table (QExpr Postgres s) -> QExpr Postgres s Bool)
                -> (table (QExpr Postgres PostgresInaccessible) -> a)
                -> PgDeleteReturning (QExprToIdentity a)
deleteReturning table@(DatabaseEntity (DatabaseTable { dbTableSettings = tblSettings }))
                mkWhere
                mkProjection =
  PgDeleteReturning $
  fromPgDelete pgDelete <>
  emit " RETURNING " <>
  pgSepBy (emit ", ") (map fromPgExpression (project (Proxy @Postgres) (mkProjection tblQ) "t"))
  where
    SqlDelete pgDelete = delete table mkWhere
    tblQ = changeBeamRep (\(Columnar' f) -> Columnar' (QExpr (pure (fieldE (unqualifiedField (_fieldName f)))))) tblSettings

=======
>>>>>>> 713522b6
runPgDeleteReturningList
  :: ( MonadBeam be m
     , BeamSqlBackendSyntax be ~ PgCommandSyntax
     , FromBackendRow be a
     )
  => PgDeleteReturning a
  -> m [a]
runPgDeleteReturningList (PgDeleteReturning syntax) = runReturningList $ PgCommandSyntax PgCommandTypeDataUpdateReturning syntax

-- * General @RETURNING@ support

class PgReturning cmd where
  type PgReturningType cmd :: * -> *

  returning :: (Beamable tbl, Projectible Postgres a)
            => cmd Postgres tbl -> (tbl (QExpr Postgres PostgresInaccessible) -> a)
            -> PgReturningType cmd (QExprToIdentity a)

instance PgReturning SqlInsert where
  type PgReturningType SqlInsert = PgInsertReturning

  returning SqlInsertNoRows _ = PgInsertReturningEmpty
  returning (SqlInsert tblSettings (PgInsertSyntax syntax)) mkProjection =
    PgInsertReturning $
    syntax <> emit " RETURNING " <>
    pgSepBy (emit ", ") (map fromPgExpression (project (Proxy @Postgres) (mkProjection tblQ) "t"))

    where
      tblQ = changeBeamRep (\(Columnar' f) -> Columnar' (QExpr . pure . fieldE . unqualifiedField . _fieldName $ f)) tblSettings

instance PgReturning SqlUpdate where
  type PgReturningType SqlUpdate = PgUpdateReturning

  returning SqlIdentityUpdate _ = PgUpdateReturningEmpty
  returning (SqlUpdate tblSettings (PgUpdateSyntax syntax)) mkProjection =
    PgUpdateReturning $
    syntax <> emit " RETURNING " <>
    pgSepBy (emit ", ") (map fromPgExpression (project (Proxy @Postgres) (mkProjection tblQ) "t"))

    where
      tblQ = changeBeamRep (\(Columnar' f) -> Columnar' (QExpr . pure . fieldE . unqualifiedField . _fieldName $ f)) tblSettings

instance PgReturning SqlDelete where
  type PgReturningType SqlDelete = PgDeleteReturning

  returning (SqlDelete tblSettings (PgDeleteSyntax syntax)) mkProjection =
    PgDeleteReturning $
    syntax <> emit " RETURNING " <>
    pgSepBy (emit ", ") (map fromPgExpression (project (Proxy @Postgres) (mkProjection tblQ) "t"))

    where
      tblQ = changeBeamRep (\(Columnar' f) -> Columnar' (QExpr . pure . fieldE . unqualifiedField . _fieldName $ f)) tblSettings<|MERGE_RESOLUTION|>--- conflicted
+++ resolved
@@ -42,10 +42,12 @@
   -- * @UPDATE RETURNING@
   , PgUpdateReturning(..)
   , runPgUpdateReturningList
+  , updateReturning
 
   -- * @DELETE RETURNING@
   , PgDeleteReturning(..)
   , runPgDeleteReturningList
+  , deleteReturning
 
   -- * Generalized @RETURNING@
   , PgReturning(..)
@@ -165,11 +167,11 @@
        -> SqlInsertValues Postgres (table (QExpr Postgres s)) -- TODO arbitrary projectibles
        -> PgInsertOnConflict table
        -> SqlInsert Postgres table
-insert tbl@(DatabaseEntity (DatabaseTable _ tblSettings)) values onConflict_ =
+insert tbl@(DatabaseEntity dt@(DatabaseTable {})) values onConflict_ =
   case insertReturning tbl values onConflict_
          (Nothing :: Maybe (table (QExpr Postgres PostgresInaccessible) -> QExpr Postgres PostgresInaccessible Int)) of
     PgInsertReturning a ->
-      SqlInsert tblSettings (PgInsertSyntax a)
+      SqlInsert (dbTableSettings dt) (PgInsertSyntax a)
     PgInsertReturningEmpty ->
       SqlInsertNoRows
 
@@ -414,13 +416,12 @@
   = PgUpdateReturning PgSyntax
   | PgUpdateReturningEmpty
 
-<<<<<<< HEAD
 -- | Postgres @UPDATE ... RETURNING@ statement support. The last
 -- argument takes the newly inserted row and returns the values to be
 -- returned. Use 'runUpdateReturning' to get the results.
 updateReturning :: Projectible Postgres a
                 => DatabaseEntity Postgres be (TableEntity table)
-                -> (forall s. table (QField s) -> [ QAssignment Postgres s ])
+                -> (forall s. table (QField s) -> QAssignment Postgres s)
                 -> (forall s. table (QExpr Postgres s) -> QExpr Postgres s Bool)
                 -> (table (QExpr Postgres PostgresInaccessible) -> a)
                 -> PgUpdateReturning (QExprToIdentity a)
@@ -429,7 +430,7 @@
                 mkWhere
                 mkProjection =
   case update table mkAssignments mkWhere of
-    SqlUpdate pgUpdate ->
+    SqlUpdate _ pgUpdate ->
       PgUpdateReturning $
       fromPgUpdate pgUpdate <>
       emit " RETURNING " <>
@@ -439,8 +440,6 @@
   where
     tblQ = changeBeamRep (\(Columnar' f) -> Columnar' (QExpr (pure (fieldE (unqualifiedField (_fieldName f)))))) tblSettings
 
-=======
->>>>>>> 713522b6
 runPgUpdateReturningList
   :: ( MonadBeam be m
      , BeamSqlBackendSyntax be ~ PgCommandSyntax
@@ -463,7 +462,6 @@
 -- Run the result with 'runPgDeleteReturningList'
 newtype PgDeleteReturning a = PgDeleteReturning PgSyntax
 
-<<<<<<< HEAD
 -- | Postgres @DELETE ... RETURNING@ statement support. The last
 -- argument takes the newly inserted row and returns the values to be
 -- returned. Use 'runDeleteReturning' to get the results.
@@ -480,11 +478,9 @@
   emit " RETURNING " <>
   pgSepBy (emit ", ") (map fromPgExpression (project (Proxy @Postgres) (mkProjection tblQ) "t"))
   where
-    SqlDelete pgDelete = delete table mkWhere
+    SqlDelete _ pgDelete = delete table mkWhere
     tblQ = changeBeamRep (\(Columnar' f) -> Columnar' (QExpr (pure (fieldE (unqualifiedField (_fieldName f)))))) tblSettings
 
-=======
->>>>>>> 713522b6
 runPgDeleteReturningList
   :: ( MonadBeam be m
      , BeamSqlBackendSyntax be ~ PgCommandSyntax
