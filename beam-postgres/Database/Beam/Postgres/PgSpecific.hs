{-# OPTIONS_GHC -fno-warn-orphans #-}
{-# LANGUAGE GeneralizedNewtypeDeriving #-}
{-# LANGUAGE KindSignatures #-}
{-# LANGUAGE TypeOperators #-}
{-# LANGUAGE ConstraintKinds #-}
{-# LANGUAGE DataKinds #-}
{-# LANGUAGE UndecidableInstances #-}
{-# LANGUAGE AllowAmbiguousTypes #-}
{-# LANGUAGE TypeApplications #-}
{-# LANGUAGE ScopedTypeVariables #-}
{-# LANGUAGE PolyKinds #-}
{-# LANGUAGE CPP #-}

-- | Postgres-specific types, functions, and operators
module Database.Beam.Postgres.PgSpecific
  ( -- ** Full-text search
    -- $full-text-search

    -- *** @TSVECTOR@ data type
    TsVectorConfig, TsVector(..)
  , toTsVector, english

    -- *** @TSQUERY@ data type
  , TsQuery(..), (@@)
  , toTsQuery

    -- ** @JSON@ and @JSONB@ data types
    -- $json
  , PgJSON(..), PgJSONB(..)
  , IsPgJSON(..)
  , PgJSONEach(..), PgJSONKey(..), PgJSONElement(..)

  , (@>), (<@), (->#), (->$)
  , (->>#), (->>$), (#>), (#>>)
  , (?), (?|), (?&)

  , withoutKey, withoutIdx
  , withoutKeys

  , pgJsonArrayLength
  , pgJsonbUpdate, pgJsonbSet
  , pgJsonbPretty

    -- ** @MONEY@ data type
  , PgMoney(..), pgMoney

  , pgScaleMoney_
  , pgDivideMoney_, pgDivideMoneys_

  , pgAddMoney_, pgSubtractMoney_
  , pgSumMoneyOver_, pgAvgMoneyOver_
  , pgSumMoney_, pgAvgMoney_

    -- ** Geometry types (not PostGIS)
  , PgPoint(..), PgLine(..), PgLineSegment(..)
  , PgBox(..), PgPath(..), PgPolygon(..)
  , PgCircle(..)

    -- ** Set-valued functions
    -- $set-valued-funs
  , PgSetOf, pgUnnest
  , pgUnnestArray, pgUnnestArrayWithOrdinality

    -- ** @ARRAY@ types
    -- $arrays
  , PgArrayValueContext, PgIsArrayContext

    -- *** Building @ARRAY@s
  , array_, arrayOf_, (++.)
  , pgArrayAgg, pgArrayAggOver

    -- *** Array operators and functions
  , (!.), arrayDims_
  , arrayUpper_, arrayLower_
  , arrayUpperUnsafe_, arrayLowerUnsafe_
  , arrayLength_, arrayLengthUnsafe_

  , isSupersetOf_, isSubsetOf_

    -- ** @RANGE@ types
    -- $ranges
  , PgRange(..), PgRangeBound(..), PgBoundType(..)
  , PgIsRange(..)
  , PgInt4Range, PgInt8Range, PgNumRange
  , PgTsRange, PgTsTzRange, PgDateRange

    -- *** Building ranges from expressions
  , range_
  
    -- *** Building @PgRangeBound@s
  , inclusive, exclusive, unbounded

    -- *** Range operators and functions
  , (-@>-), (-@>), (-<@-), (<@-)
  , (-&&-), (-<<-), (->>-)
  , (-&<-), (-&>-), (--|--)
  , (-+-), (-*-), (-.-)
  , rLower_, rUpper_, isEmpty_
  , lowerInc_, upperInc_, lowerInf_, upperInf_
  , rangeMerge_
  
    -- ** Postgres functions and aggregates
  , pgBoolOr, pgBoolAnd, pgStringAgg, pgStringAggOver

  , pgNubBy_

  , now_, ilike_
  )
where

import           Database.Beam hiding (char, double)
import           Database.Beam.Backend.SQL
import           Database.Beam.Migrate ( HasDefaultSqlDataType(..)
                                       , HasDefaultSqlDataTypeConstraints(..) )
import           Database.Beam.Postgres.Syntax
import           Database.Beam.Postgres.Types
import           Database.Beam.Query.Internal
import           Database.Beam.Schema.Tables

import           Control.Monad.Free
import           Control.Monad.State.Strict (evalState, put, get)

import           Data.Aeson
import           Data.Attoparsec.ByteString
import           Data.Attoparsec.ByteString.Char8
import           Data.ByteString (ByteString)
import           Data.ByteString.Builder
import qualified Data.ByteString.Char8 as BC
import qualified Data.ByteString.Lazy as BL
import           Data.Foldable
import           Data.Hashable
import qualified Data.List.NonEmpty as NE
import           Data.Proxy
import           Data.Scientific (Scientific, formatScientific, FPFormat(Fixed))
import           Data.String
import qualified Data.Text as T
import           Data.Time (LocalTime)
import           Data.Type.Bool
import qualified Data.Vector as V
#if !MIN_VERSION_base(4, 11, 0)
import           Data.Semigroup
#endif

import qualified Database.PostgreSQL.Simple.FromField as Pg
import qualified Database.PostgreSQL.Simple.ToField as Pg
import qualified Database.PostgreSQL.Simple.TypeInfo.Static as Pg
import qualified Database.PostgreSQL.Simple.Range as Pg

import           GHC.TypeLits
import           GHC.Exts hiding (toList)

-- ** Postgres-specific functions

-- | Postgres @NOW()@ function. Returns the server's timestamp
now_ :: QExpr Postgres s LocalTime
now_ = QExpr (\_ -> PgExpressionSyntax (emit "NOW()"))

-- | Postgres @ILIKE@ operator. A case-insensitive version of 'like_'.
ilike_ :: BeamSqlBackendIsString Postgres text
       => QExpr Postgres s text
       -> QExpr Postgres s text
       -> QExpr Postgres s Bool
ilike_ (QExpr a) (QExpr b) = QExpr (pgBinOp "ILIKE" <$> a <*> b)

-- ** TsVector type

-- | The type of a document preprocessed for full-text search. The contained
-- 'ByteString' is the Postgres representation of the @TSVECTOR@ type. Use
-- 'toTsVector' to construct these on-the-fly from strings.
--
-- When this field is embedded in a beam table, 'defaultMigratableDbSettings'
-- will give the column the postgres @TSVECTOR@ type.
newtype TsVector = TsVector ByteString
  deriving (Show, Eq, Ord)

-- | The identifier of a Postgres text search configuration.
--
-- Use the 'IsString' instance to construct new values of this type
newtype TsVectorConfig = TsVectorConfig ByteString
  deriving (Show, Eq, Ord, IsString)

instance Pg.FromField TsVector where
  fromField field d =
    if Pg.typeOid field /= Pg.typoid pgTsVectorTypeInfo
    then Pg.returnError Pg.Incompatible field ""
    else case d of
           Just d' -> pure (TsVector d')
           Nothing -> Pg.returnError Pg.UnexpectedNull field ""

instance Pg.ToField TsVector where
  toField (TsVector d) =
    Pg.Many [ Pg.Plain "($$"
            , Pg.Plain (byteString d)
            , Pg.Plain "$$::tsvector)" ]

instance FromBackendRow Postgres TsVector

instance HasSqlEqualityCheck Postgres TsVectorConfig
instance HasSqlQuantifiedEqualityCheck Postgres TsVectorConfig

instance HasSqlEqualityCheck Postgres TsVector
instance HasSqlQuantifiedEqualityCheck Postgres TsVector

-- | A full-text search configuration with sensible defaults for english
english :: TsVectorConfig
english = TsVectorConfig "english"

-- | The Postgres @to_tsvector@ function. Given a configuration and string,
-- return the @TSVECTOR@ that represents the contents of the string.
toTsVector :: BeamSqlBackendIsString Postgres str
           => Maybe TsVectorConfig -> QGenExpr context Postgres s str
           -> QGenExpr context Postgres s TsVector
toTsVector Nothing (QExpr x) =
  QExpr (fmap (\(PgExpressionSyntax x') ->
                 PgExpressionSyntax $
                 emit "to_tsvector(" <> x' <> emit ")") x)
toTsVector (Just (TsVectorConfig configNm)) (QExpr x) =
  QExpr (fmap (\(PgExpressionSyntax x') -> PgExpressionSyntax $
                 emit "to_tsvector('" <> escapeString configNm <> emit "', " <> x' <> emit ")") x)

-- | Determine if the given @TSQUERY@ matches the document represented by the
-- @TSVECTOR@. Behaves exactly like the similarly-named operator in postgres.
(@@) :: QGenExpr context Postgres s TsVector
     -> QGenExpr context Postgres s TsQuery
     -> QGenExpr context Postgres s Bool
QExpr vec @@ QExpr q =
  QExpr (pgBinOp "@@" <$> vec <*> q)

-- ** TsQuery type

-- | A query that can be run against a document contained in a 'TsVector'.
--
-- When this field is embedded in a beam table, 'defaultMigratableDbSettings'
-- will give the column the postgres @TSVECTOR@ type
newtype TsQuery = TsQuery ByteString
  deriving (Show, Eq, Ord)

instance HasSqlEqualityCheck Postgres TsQuery
instance HasSqlQuantifiedEqualityCheck Postgres TsQuery

instance Pg.FromField TsQuery where
  fromField field d =
    if Pg.typeOid field /= Pg.typoid pgTsQueryTypeInfo
    then Pg.returnError Pg.Incompatible field ""
    else case d of
           Just d' -> pure (TsQuery d')
           Nothing -> Pg.returnError Pg.UnexpectedNull field ""

instance FromBackendRow Postgres TsQuery

-- | The Postgres @to_tsquery@ function. Given a configuration and string,
-- return the @TSQUERY@ that represents the contents of the string.
toTsQuery :: BeamSqlBackendIsString Postgres str
          => Maybe TsVectorConfig -> QGenExpr context Postgres s str
          -> QGenExpr context Postgres s TsQuery
toTsQuery Nothing (QExpr x) =
  QExpr (fmap (\(PgExpressionSyntax x') ->
                 PgExpressionSyntax $
                 emit "to_tsquery(" <> x' <> emit ")") x)
toTsQuery (Just (TsVectorConfig configNm)) (QExpr x) =
  QExpr (fmap (\(PgExpressionSyntax x') -> PgExpressionSyntax $
                 emit "to_tsquery('" <> escapeString configNm <> emit "', " <> x' <> emit ")") x)

-- ** Array operators

-- TODO this should be robust to slices

-- | Index into the given array. This translates to the @<array>[<index>]@
-- syntax in postgres. The beam operator name has been chosen to match the
-- 'Data.Vector.(!)' operator.
(!.) :: Integral ix
     => QGenExpr context Postgres s (V.Vector a)
     -> QGenExpr context Postgres s ix
     -> QGenExpr context Postgres s a
QExpr v !. QExpr ix =
  QExpr (index <$> v <*> ix)
  where
    index (PgExpressionSyntax v') (PgExpressionSyntax ix') =
      PgExpressionSyntax (emit "(" <> v' <> emit ")[" <> ix' <> emit "]")

-- | Postgres @array_dims()@ function. Returns a textual representation of the
-- dimensions of the array.
arrayDims_ :: BeamSqlBackendIsString Postgres text
           => QGenExpr context Postgres s (V.Vector a)
           -> QGenExpr context Postgres s text
arrayDims_ (QExpr v) = QExpr (fmap (\(PgExpressionSyntax v') -> PgExpressionSyntax (emit "array_dims(" <> v' <> emit ")")) v)

type family CountDims (v :: *) :: Nat where
  CountDims (V.Vector a) = 1 + CountDims a
  CountDims a = 0
type family WithinBounds (dim :: Nat) (v :: *) :: Constraint where
  WithinBounds dim v =
    If ((dim <=? CountDims v) && (1 <=? dim))
       (() :: Constraint)
       (TypeError ( ('Text "Dimension " ':<>: 'ShowType dim ':<>: 'Text " is out of bounds.") ':$$:
                    ('Text "The type " ':<>: 'ShowType v ':<>: 'Text " has " ':<>: 'ShowType (CountDims v) ':<>: 'Text " dimension(s).") ':$$:
                    ('Text "Hint: The dimension should be a natural between 1 and " ':<>: 'ShowType (CountDims v)) ))

-- | Return the upper or lower bound of the given array at the given dimension
--  (statically supplied as a type application on a 'GHC.TypeLits.Nat'). Note
--  that beam will attempt to statically determine if the dimension is in range.
--  GHC errors will be thrown if this cannot be proved.
--
-- For example, to get the upper bound of the 2nd-dimension of an array:
--
-- @
-- arrayUpper_ @2 vectorValuedExpression
-- @
arrayUpper_, arrayLower_
  :: forall (dim :: Nat) context num v s.
     (KnownNat dim, WithinBounds dim (V.Vector v), Integral num)
  => QGenExpr context Postgres s (V.Vector v)
  -> QGenExpr context Postgres s num
arrayUpper_ v =
  unsafeRetype (arrayUpperUnsafe_ v (val_ (natVal (Proxy @dim) :: Integer)) :: QGenExpr context Postgres s (Maybe Integer))
arrayLower_ v =
  unsafeRetype (arrayLowerUnsafe_ v (val_ (natVal (Proxy @dim) :: Integer)) :: QGenExpr context Postgres s (Maybe Integer))

-- | These functions can be used to find the lower and upper bounds of an array
-- where the dimension number is not known until run-time. They are marked
-- unsafe because they may cause query processing to fail at runtime, even if
-- they typecheck successfully.
arrayUpperUnsafe_, arrayLowerUnsafe_
  :: (Integral dim, Integral length)
  => QGenExpr context Postgres s (V.Vector v)
  -> QGenExpr context Postgres s dim
  -> QGenExpr context Postgres s (Maybe length)
arrayUpperUnsafe_ (QExpr v) (QExpr dim) =
  QExpr (fmap (PgExpressionSyntax . mconcat) . sequenceA $
         [ pure (emit "array_upper(")
         , fromPgExpression <$> v
         , pure (emit ", ")
         , fromPgExpression <$> dim
         , pure (emit ")") ])
arrayLowerUnsafe_ (QExpr v) (QExpr dim) =
  QExpr (fmap (PgExpressionSyntax . mconcat) . sequenceA $
         [ pure (emit "array_lower(")
         , fromPgExpression <$> v
         , pure (emit ", ")
         , fromPgExpression <$> dim
         , pure (emit ")") ])

-- | Get the size of the array at the given (statically known) dimension,
-- provided as a type-level 'Nat'. Like the 'arrayUpper_' and 'arrayLower_'
-- functions,throws a compile-time error if the dimension is out of bounds.
arrayLength_
  :: forall (dim :: Nat) ctxt num v s.
     (KnownNat dim, WithinBounds dim (V.Vector v), Integral num)
  => QGenExpr ctxt Postgres s (V.Vector v)
  -> QGenExpr ctxt Postgres s num
arrayLength_ v =
  unsafeRetype (arrayLengthUnsafe_ v (val_ (natVal (Proxy @dim) :: Integer)) :: QGenExpr ctxt Postgres s (Maybe Integer))

-- | Get the size of an array at a dimension not known until run-time. Marked
-- unsafe as this may cause runtime errors even if it type checks.
arrayLengthUnsafe_
  :: (Integral dim, Integral num)
  => QGenExpr ctxt Postgres s (V.Vector v)
  -> QGenExpr ctxt Postgres s dim
  -> QGenExpr ctxt Postgres s (Maybe num)
arrayLengthUnsafe_ (QExpr a) (QExpr dim) =
  QExpr $ fmap (PgExpressionSyntax . mconcat) $ sequenceA $
  [ pure (emit "array_length(")
  , fromPgExpression <$> a
  , pure (emit ", ")
  , fromPgExpression <$> dim
  , pure (emit ")") ]

-- | The Postgres @&#x40;>@ operator. Returns true if every member of the second
-- array is present in the first.
isSupersetOf_ :: QGenExpr ctxt Postgres s (V.Vector a)
              -> QGenExpr ctxt Postgres s (V.Vector a)
              -> QGenExpr ctxt Postgres s Bool
isSupersetOf_ (QExpr haystack) (QExpr needles) =
  QExpr (pgBinOp "@>" <$> haystack <*> needles)

-- | The Postgres @<&#x40;@ operator. Returns true if every member of the first
-- array is present in the second.
isSubsetOf_ :: QGenExpr ctxt Postgres s (V.Vector a)
            -> QGenExpr ctxt Postgres s (V.Vector a)
            -> QGenExpr ctxt Postgres s Bool
isSubsetOf_ (QExpr needles) (QExpr haystack) =
  QExpr (pgBinOp "<@" <$> needles <*> haystack)

-- | Postgres @||@ operator. Concatenates two vectors and returns their result.
(++.) :: QGenExpr ctxt Postgres s (V.Vector a)
      -> QGenExpr ctxt Postgres s (V.Vector a)
      -> QGenExpr ctxt Postgres s (V.Vector a)
QExpr a ++. QExpr b =
  QExpr (pgBinOp "||" <$> a <*> b)

-- ** Array expressions

-- | An expression context that determines which types of expressions can be put
-- inside an array element. Any scalar, aggregate, or window expression can be
-- placed within an array.
data PgArrayValueContext

-- | If you are extending beam-postgres and provide another expression context
-- that can be represented in an array, provide an empty instance of this class.
class PgIsArrayContext ctxt where
  mkArraySyntax :: Proxy ctxt -> PgSyntax -> PgSyntax
  mkArraySyntax _ s = emit "ARRAY" <> s
instance PgIsArrayContext PgArrayValueContext where
  mkArraySyntax _ = id
instance PgIsArrayContext QValueContext
instance PgIsArrayContext QAggregateContext
instance PgIsArrayContext QWindowingContext

-- | Build a 1-dimensional postgres array from an arbitrary 'Foldable'
-- containing expressions.
array_ :: forall context f s a.
          (PgIsArrayContext context, Foldable f)
       => f (QGenExpr PgArrayValueContext Postgres s a)
       -> QGenExpr context Postgres s (V.Vector a)
array_ vs =
  QExpr $ fmap (PgExpressionSyntax . mkArraySyntax (Proxy @context) . mconcat) $
  sequenceA [ pure (emit "[")
            , pgSepBy (emit ", ") <$> mapM (\(QExpr e) -> fromPgExpression <$> e) (toList vs)
            , pure (emit "]") ]

-- | Build a 1-dimensional postgres array from a subquery
arrayOf_ :: Q Postgres db s (QExpr Postgres s a)
         -> QGenExpr context Postgres s (V.Vector a)
arrayOf_ q =
  let QExpr sub = subquery_ q
  in QExpr (\t -> let PgExpressionSyntax sub' = sub t
                  in PgExpressionSyntax (emit "ARRAY(" <> sub' <> emit ")"))

-- ** Ranges

-- | Represents the types of bounds a range can have. A range can and often does have mis-matched
-- bound types.
data PgBoundType
  = Inclusive
  | Exclusive
  deriving (Show, Generic)
instance Hashable PgBoundType

lBound :: PgBoundType -> ByteString
lBound Inclusive = "["
lBound Exclusive = "("

uBound :: PgBoundType -> ByteString
uBound Inclusive = "]"
uBound Exclusive = ")"

-- | Represents a single bound on a Range. A bound always has a type, but may not have a value
-- (the absense of a value represents unbounded).
data PgRangeBound a = PgRangeBound PgBoundType (Maybe a) deriving (Show, Generic)

inclusive :: a -> PgRangeBound a
inclusive = PgRangeBound Inclusive . Just

exclusive :: a -> PgRangeBound a
exclusive = PgRangeBound Exclusive . Just

unbounded :: PgRangeBound a
unbounded = PgRangeBound Exclusive Nothing

-- | A range of a given Haskell type (represented by @a@) stored as a given Postgres Range Type
-- (represented by @n@).
--
-- A reasonable example might be @Range PgInt8Range Int64@.
-- This represents a range of Haskell @Int64@ values stored as a range of 'bigint' in Postgres.
data PgRange (n :: *) a
  = PgEmptyRange
  | PgRange (PgRangeBound a) (PgRangeBound a)
  deriving (Show, Generic)

instance Hashable a => Hashable (PgRangeBound a)

instance Hashable a => Hashable (PgRange n a)

-- | A class representing Postgres Range types and how to refer to them when speaking to the
-- database.
--
-- For custom Range types, create an uninhabited type, and make it an instance of this class.
class PgIsRange n where
  -- | The range type name in the database.
  rangeName :: ByteString

data PgInt4Range
instance PgIsRange PgInt4Range where
  rangeName = "int4range"

data PgInt8Range
instance PgIsRange PgInt8Range where
  rangeName = "int8range"

data PgNumRange
instance PgIsRange PgNumRange where
  rangeName = "numrange"

data PgTsRange
instance PgIsRange PgTsRange where
  rangeName = "tsrange"

data PgTsTzRange
instance PgIsRange PgTsTzRange where
  rangeName = "tstzrange"

data PgDateRange
instance PgIsRange PgDateRange where
  rangeName = "daterange"

instance (Pg.FromField a, Typeable a, Ord a) => Pg.FromField (PgRange n a) where
  fromField field d = do
    pgR :: Pg.PGRange a <- Pg.fromField field d
    if Pg.isEmpty pgR
    then pure PgEmptyRange
    else let Pg.PGRange lRange rRange = pgR
         in pure $ PgRange (boundConv lRange) (boundConv rRange)

-- According to Postgres docs, there is no such thing as an inclusive infinite bound.
-- https://www.postgresql.org/docs/10/static/rangetypes.html#RANGETYPES-INFINITE
boundConv :: Pg.RangeBound a -> PgRangeBound a
boundConv Pg.NegInfinity = PgRangeBound Exclusive Nothing
boundConv Pg.PosInfinity = PgRangeBound Exclusive Nothing
boundConv (Pg.Inclusive a) = PgRangeBound Inclusive (Just a)
boundConv (Pg.Exclusive a) = PgRangeBound Exclusive (Just a)

instance (Pg.ToField (Pg.PGRange a)) => Pg.ToField (PgRange n a) where
  toField PgEmptyRange = Pg.toField (Pg.empty :: Pg.PGRange a)
  toField (PgRange (PgRangeBound lt lb) (PgRangeBound ut ub)) = Pg.toField r'
    where
      r' = Pg.PGRange lb' ub'
      lb' = case (lt, lb) of (_, Nothing) -> Pg.NegInfinity
                             (Inclusive, Just a) -> Pg.Inclusive a
                             (Exclusive, Just a) -> Pg.Exclusive a
      ub' = case (ut, ub) of (_, Nothing) -> Pg.PosInfinity
                             (Inclusive, Just a) -> Pg.Inclusive a
                             (Exclusive, Just a) -> Pg.Exclusive a

<<<<<<< HEAD
instance HasSqlEqualityCheck Postgres (PgRange n a)
instance HasSqlQuantifiedEqualityCheck Postgres (PgRange n a)
=======
instance HasSqlEqualityCheck PgExpressionSyntax (PgRange n a)
instance HasSqlQuantifiedEqualityCheck PgExpressionSyntax (PgRange n a)
>>>>>>> 1df98e98

instance (Pg.FromField a, Typeable a, Ord a) => FromBackendRow Postgres (PgRange n a)
instance (HasSqlValueSyntax PgValueSyntax a, PgIsRange n) =>
  HasSqlValueSyntax PgValueSyntax (PgRange n a) where
  sqlValueSyntax PgEmptyRange =
    PgValueSyntax $
    emit "'empty'::" <> escapeIdentifier (rangeName @n)
  sqlValueSyntax (PgRange (PgRangeBound lbt mlBound) (PgRangeBound rbt muBound)) =
    PgValueSyntax $
    escapeIdentifier (rangeName @n) <> pgParens (pgSepBy (emit ", ") [lb, rb, bounds])
    where
      lb = sqlValueSyntax' mlBound
      rb = sqlValueSyntax' muBound
      bounds = emit "'" <> emit (lBound lbt <> uBound rbt) <> emit "'"
      sqlValueSyntax' = fromPgValue . sqlValueSyntax


binOpDefault :: ByteString
<<<<<<< HEAD
             -> QGenExpr context Postgres s a
             -> QGenExpr context Postgres s b
             -> QGenExpr context Postgres s c
binOpDefault symbol (QExpr r1) (QExpr r2)  = QExpr (pgBinOp symbol <$> r1 <*> r2)

(-@>-) :: QGenExpr context Postgres s (PgRange n a)
      -> QGenExpr context Postgres s (PgRange n a)
      -> QGenExpr context Postgres s Bool
(-@>-) = binOpDefault "@>"

(-@>) :: QGenExpr context Postgres s (PgRange n a)
      -> QGenExpr context Postgres s a
      -> QGenExpr context Postgres s Bool
(-@>) = binOpDefault "@>"

(-<@-) :: QGenExpr context Postgres s (PgRange n a)
       -> QGenExpr context Postgres s (PgRange n a)
       -> QGenExpr context Postgres s Bool
(-<@-) = binOpDefault "<@"

(<@-) :: QGenExpr context Postgres s a
      -> QGenExpr context Postgres s (PgRange n a)
      -> QGenExpr context Postgres s Bool
(<@-) = binOpDefault "<@"

(-&&-) :: QGenExpr context Postgres s (PgRange n a)
       -> QGenExpr context Postgres s (PgRange n a)
       -> QGenExpr context Postgres s Bool
(-&&-) = binOpDefault "&&"

(-<<-) :: QGenExpr context Postgres s (PgRange n a)
       -> QGenExpr context Postgres s (PgRange n a)
       -> QGenExpr context Postgres s Bool
(-<<-) = binOpDefault "<<"

(->>-) :: QGenExpr context Postgres s (PgRange n a)
       -> QGenExpr context Postgres s (PgRange n a)
       -> QGenExpr context Postgres s Bool
(->>-) = binOpDefault ">>"

(-&<-) :: QGenExpr context Postgres s (PgRange n a)
       -> QGenExpr context Postgres s (PgRange n a)
       -> QGenExpr context Postgres s Bool
(-&<-) = binOpDefault "&<"

(-&>-) :: QGenExpr context Postgres s (PgRange n a)
       -> QGenExpr context Postgres s (PgRange n a)
       -> QGenExpr context Postgres s Bool
(-&>-) = binOpDefault "&>"

(--|--) :: QGenExpr context Postgres s (PgRange n a)
        -> QGenExpr context Postgres s (PgRange n a)
        -> QGenExpr context Postgres s Bool
(--|--) = binOpDefault "-|-"

(-+-) :: QGenExpr context Postgres s (PgRange n a)
      -> QGenExpr context Postgres s (PgRange n a)
      -> QGenExpr context Postgres s (PgRange n a)
(-+-) = binOpDefault "+"

(-*-) :: QGenExpr context Postgres s (PgRange n a)
      -> QGenExpr context Postgres s (PgRange n a)
      -> QGenExpr context Postgres s (PgRange n a)
(-*-) = binOpDefault "*"

-- | The postgres range operator @-@ .
(-.-) :: QGenExpr context Postgres s (PgRange n a)
      -> QGenExpr context Postgres s (PgRange n a)
      -> QGenExpr context Postgres s (PgRange n a)
(-.-) = binOpDefault "-"

defUnaryFn :: ByteString
           -> QGenExpr context Postgres s a
           -> QGenExpr context Postgres s b
=======
             -> QGenExpr context PgExpressionSyntax s a
             -> QGenExpr context PgExpressionSyntax s b
             -> QGenExpr context PgExpressionSyntax s c
binOpDefault symbol (QExpr r1) (QExpr r2)  = QExpr (pgBinOp symbol <$> r1 <*> r2)

(-@>-) :: QGenExpr context PgExpressionSyntax s (PgRange n a)
      -> QGenExpr context PgExpressionSyntax s (PgRange n a)
      -> QGenExpr context PgExpressionSyntax s Bool
(-@>-) = binOpDefault "@>"

(-@>) :: QGenExpr context PgExpressionSyntax s (PgRange n a)
      -> QGenExpr context PgExpressionSyntax s a
      -> QGenExpr context PgExpressionSyntax s Bool
(-@>) = binOpDefault "@>"

(-<@-) :: QGenExpr context PgExpressionSyntax s (PgRange n a)
       -> QGenExpr context PgExpressionSyntax s (PgRange n a)
       -> QGenExpr context PgExpressionSyntax s Bool
(-<@-) = binOpDefault "<@"

(<@-) :: QGenExpr context PgExpressionSyntax s a
      -> QGenExpr context PgExpressionSyntax s (PgRange n a)
      -> QGenExpr context PgExpressionSyntax s Bool
(<@-) = binOpDefault "<@"

(-&&-) :: QGenExpr context PgExpressionSyntax s (PgRange n a)
       -> QGenExpr context PgExpressionSyntax s (PgRange n a)
       -> QGenExpr context PgExpressionSyntax s Bool
(-&&-) = binOpDefault "&&"

(-<<-) :: QGenExpr context PgExpressionSyntax s (PgRange n a)
       -> QGenExpr context PgExpressionSyntax s (PgRange n a)
       -> QGenExpr context PgExpressionSyntax s Bool
(-<<-) = binOpDefault "<<"

(->>-) :: QGenExpr context PgExpressionSyntax s (PgRange n a)
       -> QGenExpr context PgExpressionSyntax s (PgRange n a)
       -> QGenExpr context PgExpressionSyntax s Bool
(->>-) = binOpDefault ">>"

(-&<-) :: QGenExpr context PgExpressionSyntax s (PgRange n a)
       -> QGenExpr context PgExpressionSyntax s (PgRange n a)
       -> QGenExpr context PgExpressionSyntax s Bool
(-&<-) = binOpDefault "&<"

(-&>-) :: QGenExpr context PgExpressionSyntax s (PgRange n a)
       -> QGenExpr context PgExpressionSyntax s (PgRange n a)
       -> QGenExpr context PgExpressionSyntax s Bool
(-&>-) = binOpDefault "&>"

(--|--) :: QGenExpr context PgExpressionSyntax s (PgRange n a)
        -> QGenExpr context PgExpressionSyntax s (PgRange n a)
        -> QGenExpr context PgExpressionSyntax s Bool
(--|--) = binOpDefault "-|-"

(-+-) :: QGenExpr context PgExpressionSyntax s (PgRange n a)
      -> QGenExpr context PgExpressionSyntax s (PgRange n a)
      -> QGenExpr context PgExpressionSyntax s (PgRange n a)
(-+-) = binOpDefault "+"

(-*-) :: QGenExpr context PgExpressionSyntax s (PgRange n a)
      -> QGenExpr context PgExpressionSyntax s (PgRange n a)
      -> QGenExpr context PgExpressionSyntax s (PgRange n a)
(-*-) = binOpDefault "*"

-- | The postgres range operator @-@ .
(-.-) :: QGenExpr context PgExpressionSyntax s (PgRange n a)
      -> QGenExpr context PgExpressionSyntax s (PgRange n a)
      -> QGenExpr context PgExpressionSyntax s (PgRange n a)
(-.-) = binOpDefault "-"

defUnaryFn :: ByteString
           -> QGenExpr context PgExpressionSyntax s a
           -> QGenExpr context PgExpressionSyntax s b
>>>>>>> 1df98e98
defUnaryFn fn (QExpr s) = QExpr (pgExprFrom <$> s)
  where
    pgExprFrom s' = PgExpressionSyntax (emit fn <> emit "(" <> fromPgExpression s' <> emit ")")

<<<<<<< HEAD
rLower_ :: QGenExpr context Postgres s (PgRange n a)
       -> QGenExpr context Postgres s (Maybe a)
rLower_ = defUnaryFn "LOWER"

rUpper_ :: QGenExpr context Postgres s (PgRange n a)
       -> QGenExpr context Postgres s (Maybe a)
rUpper_ = defUnaryFn "UPPER"

isEmpty_ :: QGenExpr context Postgres s (PgRange n a)
         -> QGenExpr context Postgres s Bool
isEmpty_ = defUnaryFn "ISEMPTY"

lowerInc_ :: QGenExpr context Postgres s (PgRange n a)
          -> QGenExpr context Postgres s Bool
lowerInc_ = defUnaryFn "LOWER_INC"

upperInc_ :: QGenExpr context Postgres s (PgRange n a)
          -> QGenExpr context Postgres s Bool
upperInc_ = defUnaryFn "UPPER_INC"

lowerInf_ :: QGenExpr context Postgres s (PgRange n a)
          -> QGenExpr context Postgres s Bool
lowerInf_ = defUnaryFn "LOWER_INF"

upperInf_ :: QGenExpr context Postgres s (PgRange n a)
          -> QGenExpr context Postgres s Bool
upperInf_ = defUnaryFn "UPPER_INF"

rangeMerge_ :: QGenExpr context Postgres s (PgRange n a)
            -> QGenExpr context Postgres s (PgRange n a)
            -> QGenExpr context Postgres s (PgRange n a)
=======
rLower_ :: QGenExpr context PgExpressionSyntax s (PgRange n a)
       -> QGenExpr context PgExpressionSyntax s (Maybe a)
rLower_ = defUnaryFn "LOWER"

rUpper_ :: QGenExpr context PgExpressionSyntax s (PgRange n a)
       -> QGenExpr context PgExpressionSyntax s (Maybe a)
rUpper_ = defUnaryFn "UPPER"

isEmpty_ :: QGenExpr context PgExpressionSyntax s (PgRange n a)
         -> QGenExpr context PgExpressionSyntax s Bool
isEmpty_ = defUnaryFn "ISEMPTY"

lowerInc_ :: QGenExpr context PgExpressionSyntax s (PgRange n a)
          -> QGenExpr context PgExpressionSyntax s Bool
lowerInc_ = defUnaryFn "LOWER_INC"

upperInc_ :: QGenExpr context PgExpressionSyntax s (PgRange n a)
          -> QGenExpr context PgExpressionSyntax s Bool
upperInc_ = defUnaryFn "UPPER_INC"

lowerInf_ :: QGenExpr context PgExpressionSyntax s (PgRange n a)
          -> QGenExpr context PgExpressionSyntax s Bool
lowerInf_ = defUnaryFn "LOWER_INF"

upperInf_ :: QGenExpr context PgExpressionSyntax s (PgRange n a)
          -> QGenExpr context PgExpressionSyntax s Bool
upperInf_ = defUnaryFn "UPPER_INF"

rangeMerge_ :: QGenExpr context PgExpressionSyntax s (PgRange n a)
            -> QGenExpr context PgExpressionSyntax s (PgRange n a)
            -> QGenExpr context PgExpressionSyntax s (PgRange n a)
>>>>>>> 1df98e98
rangeMerge_ (QExpr r1) (QExpr r2) = QExpr (pgExprFrom <$> r1 <*> r2)
  where
    pgExprFrom r1' r2' =
      PgExpressionSyntax
      (emit "RANGE_MERGE(" <>
       fromPgExpression r1' <>
       emit ", " <>
       fromPgExpression r2' <>
       emit ")")

range_ :: forall n a context s. PgIsRange n
       => PgBoundType -- ^ Lower bound type
       -> PgBoundType -- ^ Upper bound type
<<<<<<< HEAD
       -> QGenExpr context Postgres s (Maybe a) -- ^. Lower bound value
       -> QGenExpr context Postgres s (Maybe a) -- ^. Lower bound value
       -> QGenExpr context Postgres s (PgRange n a)
=======
       -> QGenExpr context PgExpressionSyntax s (Maybe a) -- ^. Lower bound value
       -> QGenExpr context PgExpressionSyntax s (Maybe a) -- ^. Lower bound value
       -> QGenExpr context PgExpressionSyntax s (PgRange n a)
>>>>>>> 1df98e98
range_ lbt ubt (QExpr e1) (QExpr e2) = QExpr (pgExprFrom <$> e1 <*> e2)
  where
    bounds = emit "'" <> emit (lBound lbt <> uBound ubt) <> emit "'"
    pgExprFrom e1' e2' =
      PgExpressionSyntax
      (escapeIdentifier (rangeName @n) <>
       pgParens (pgSepBy (emit ", ") [fromPgExpression e1', fromPgExpression e2', bounds]))

-- ** JSON

-- | The Postgres @JSON@ type, which stores textual values that represent JSON
-- objects. The type parameter indicates the Haskell type which the JSON
-- encodes. This type must be a member of 'FromJSON' and 'ToJSON' in order for
-- deserialization and serialization to work as expected.
--
-- The 'defaultMigratableDbSettings' function automatically assigns the postgres
-- @JSON@ type to fields with this type.
newtype PgJSON a = PgJSON a
  deriving ( Show, Eq, Ord, Hashable, Monoid, Semigroup )

instance HasSqlEqualityCheck Postgres (PgJSON a)
instance HasSqlQuantifiedEqualityCheck Postgres (PgJSON a)

instance (Typeable x, FromJSON x) => Pg.FromField (PgJSON x) where
  fromField field d =
    if Pg.typeOid field /= Pg.typoid Pg.json
    then Pg.returnError Pg.Incompatible field ""
    else case decodeStrict =<< d of
           Just d' -> pure (PgJSON d')
           Nothing -> Pg.returnError Pg.UnexpectedNull field ""

instance (Typeable a, FromJSON a) => FromBackendRow Postgres (PgJSON a)
instance ToJSON a => HasSqlValueSyntax PgValueSyntax (PgJSON a) where
  sqlValueSyntax (PgJSON a) =
    PgValueSyntax $
    emit "'" <> escapeString (BL.toStrict (encode a)) <> emit "'::json"

-- | The Postgres @JSONB@ type, which stores JSON-encoded data in a
-- postgres-specific binary format. Like 'PgJSON', the type parameter indicates
-- the Hgaskell type which the JSON encodes.
--
-- Fields with this type are automatically given the Postgres @JSONB@ type
newtype PgJSONB a = PgJSONB a
  deriving ( Show, Eq, Ord, Hashable, Monoid, Semigroup )

instance HasSqlEqualityCheck Postgres (PgJSONB a)
instance HasSqlQuantifiedEqualityCheck Postgres (PgJSONB a)

instance (Typeable x, FromJSON x) => Pg.FromField (PgJSONB x) where
  fromField field d =
    if Pg.typeOid field /= Pg.typoid Pg.jsonb
    then Pg.returnError Pg.Incompatible field ""
    else case decodeStrict =<< d of
           Just d' -> pure (PgJSONB d')
           Nothing -> Pg.returnError Pg.UnexpectedNull field ""

instance (Typeable a, FromJSON a) => FromBackendRow Postgres (PgJSONB a)
instance ToJSON a => HasSqlValueSyntax PgValueSyntax (PgJSONB a) where
  sqlValueSyntax (PgJSONB a) =
    PgValueSyntax $
    emit "'" <> escapeString (BL.toStrict (encode a)) <> emit "'::jsonb"

-- | Key-value pair, used as output of 'pgJsonEachText' and 'pgJsonEach'
data PgJSONEach valType f
  = PgJSONEach
  { pgJsonEachKey :: C f T.Text
  , pgJsonEachValue :: C f valType
  } deriving Generic
instance Beamable (PgJSONEach valType)

-- | Output row of 'pgJsonKeys'
data PgJSONKey f = PgJSONKey { pgJsonKey :: C f T.Text }
  deriving Generic
instance Beamable PgJSONKey

-- | Output row of 'pgJsonArrayElements' and 'pgJsonArrayElementsText'
data PgJSONElement a f = PgJSONElement { pgJsonElement :: C f a }
  deriving Generic
instance Beamable (PgJSONElement a)

-- | Postgres provides separate @json_@ and @jsonb_@ functions. However, we know
-- what we're dealing with based on the type of data, so we can be less obtuse.
--
-- For more information on how these functions behave, see the Postgres manual
-- section on
-- <https://www.postgresql.org/docs/current/static/functions-json.html JSON>.
--
class IsPgJSON (json :: * -> *) where
  -- | The @json_each@ or @jsonb_each@ function. Values returned as @json@ or
  -- @jsonb@ respectively. Use 'pgUnnest' to join against the result
  pgJsonEach     :: QGenExpr ctxt Postgres s (json a)
                 -> QGenExpr ctxt Postgres s (PgSetOf (PgJSONEach (json Value)))

  -- | Like 'pgJsonEach', but returning text values instead
  pgJsonEachText :: QGenExpr ctxt Postgres s (json a)
                 -> QGenExpr ctxt Postgres s (PgSetOf (PgJSONEach T.Text))

  -- | The @json_object_keys@ and @jsonb_object_keys@ function. Use 'pgUnnest'
  -- to join against the result.
  pgJsonKeys     :: QGenExpr ctxt Postgres s (json a)
                 -> QGenExpr ctxt Postgres s (PgSetOf PgJSONKey)

  -- | The @json_array_elements@ and @jsonb_array_elements@ function. Use
  -- 'pgUnnest' to join against the result
  pgJsonArrayElements :: QGenExpr ctxt Postgres s (json a)
                      -> QGenExpr ctxt Postgres s (PgSetOf (PgJSONElement (json Value)))

  -- | Like 'pgJsonArrayElements', but returning the values as 'T.Text'
  pgJsonArrayElementsText :: QGenExpr ctxt Postgres s (json a)
                          -> QGenExpr ctxt Postgres s (PgSetOf (PgJSONElement T.Text))
--  pgJsonToRecord
--  pgJsonToRecordSet

  -- | The @json_typeof@ or @jsonb_typeof@ function
  pgJsonTypeOf :: QGenExpr ctxt Postgres s (json a) -> QGenExpr ctxt Postgres s T.Text

  -- | The @json_strip_nulls@ or @jsonb_strip_nulls@ function.
  pgJsonStripNulls :: QGenExpr ctxt Postgres s (json a)
                   -> QGenExpr ctxt Postgres s (json b)

  -- | The @json_agg@ or @jsonb_agg@ aggregate.
  pgJsonAgg :: QExpr Postgres s a -> QAgg Postgres s (json a)

  -- | The @json_object_agg@ or @jsonb_object_agg@. The first argument gives the
  -- key source and the second the corresponding values.
  pgJsonObjectAgg :: QExpr Postgres s key -> QExpr Postgres s value
                  -> QAgg Postgres s (json a)

instance IsPgJSON PgJSON where
  pgJsonEach (QExpr a) =
    QExpr $ fmap (PgExpressionSyntax . mappend (emit "json_each") . pgParens . fromPgExpression) a

  pgJsonEachText (QExpr a) =
    QExpr $ fmap (PgExpressionSyntax . mappend (emit "json_each_text") . pgParens . fromPgExpression) a

  pgJsonKeys (QExpr a) =
    QExpr $ fmap (PgExpressionSyntax . mappend (emit "json_object_keys") . pgParens . fromPgExpression) a

  pgJsonArrayElements (QExpr a) =
    QExpr $ fmap (PgExpressionSyntax . mappend (emit "json_array_elements") . pgParens . fromPgExpression) a

  pgJsonArrayElementsText (QExpr a) =
    QExpr $ fmap (PgExpressionSyntax . mappend (emit "json_array_elements_text") . pgParens . fromPgExpression) a

  pgJsonTypeOf (QExpr a) =
    QExpr $ fmap (PgExpressionSyntax . mappend (emit "json_typeof") . pgParens . fromPgExpression) a

  pgJsonStripNulls (QExpr a) =
    QExpr $ fmap (PgExpressionSyntax . mappend (emit "json_strip_nulls") . pgParens . fromPgExpression) a

  pgJsonAgg (QExpr a) =
    QExpr $ fmap (PgExpressionSyntax . mappend (emit "json_agg") . pgParens . fromPgExpression) a

  pgJsonObjectAgg (QExpr keys) (QExpr values) =
    QExpr $ fmap (PgExpressionSyntax . mappend (emit "json_object_agg") . pgParens . mconcat) $
    sequenceA $ [ fromPgExpression <$> keys, pure (emit ", ")
                , fromPgExpression <$> values ]

instance IsPgJSON PgJSONB where
  pgJsonEach (QExpr a) =
    QExpr $ fmap (PgExpressionSyntax . mappend (emit "jsonb_each") . pgParens . fromPgExpression) a

  pgJsonEachText (QExpr a) =
    QExpr $ fmap (PgExpressionSyntax . mappend (emit "jsonb_each_text") . pgParens . fromPgExpression) a

  pgJsonKeys (QExpr a) =
    QExpr $ fmap (PgExpressionSyntax . mappend (emit "jsonb_object_keys") . pgParens . fromPgExpression) a

  pgJsonArrayElements (QExpr a) =
    QExpr $ fmap (PgExpressionSyntax . mappend (emit "jsonb_array_elements") . pgParens . fromPgExpression) a

  pgJsonArrayElementsText (QExpr a) =
    QExpr $ fmap (PgExpressionSyntax . mappend (emit "jsonb_array_elements_text") . pgParens . fromPgExpression) a

  pgJsonTypeOf (QExpr a) =
    QExpr $ fmap (PgExpressionSyntax . mappend (emit "jsonb_typeof") . pgParens . fromPgExpression) a

  pgJsonStripNulls (QExpr a) =
    QExpr $ fmap (PgExpressionSyntax . mappend (emit "jsonb_strip_nulls") . pgParens . fromPgExpression) a

  pgJsonAgg (QExpr a) =
    QExpr $ fmap (PgExpressionSyntax . mappend (emit "jsonb_agg") . pgParens . fromPgExpression) a

  pgJsonObjectAgg (QExpr keys) (QExpr values) =
    QExpr $ fmap (PgExpressionSyntax . mappend (emit "jsonb_object_agg") . pgParens . mconcat) $
    sequenceA $ [ fromPgExpression <$> keys, pure (emit ", ")
                , fromPgExpression <$> values ]

-- | Postgres @&#x40;>@ and @<&#x40;@ operators for JSON. Return true if the
-- json object pointed to by the arrow is completely contained in the other. See
-- the Postgres documentation for more in formation on what this means.
(@>), (<@) :: IsPgJSON json
           => QGenExpr ctxt Postgres s (json a)
           -> QGenExpr ctxt Postgres s (json b)
           -> QGenExpr ctxt Postgres s Bool
QExpr a @> QExpr b =
  QExpr (pgBinOp "@>" <$> a <*> b)
QExpr a <@ QExpr b =
  QExpr (pgBinOp "<@" <$> a <*> b)

-- | Access a JSON array by index. Corresponds to the Postgres @->@ operator.
-- See '(->$)' for the corresponding operator for object access.
(->#) :: IsPgJSON json
      => QGenExpr ctxt Postgres s (json a)
      -> QGenExpr ctxt Postgres s Int
      -> QGenExpr ctxt Postgres s (json b)
QExpr a -># QExpr b =
  QExpr (pgBinOp "->" <$> a <*> b)

-- | Acces a JSON object by key. Corresponds to the Postgres @->@ operator. See
-- '(->#)' for the corresponding operator for arrays.
(->$) :: IsPgJSON json
      => QGenExpr ctxt Postgres s (json a)
      -> QGenExpr ctxt Postgres s T.Text
      -> QGenExpr ctxt Postgres s (json b)
QExpr a ->$ QExpr b =
  QExpr (pgBinOp "->" <$> a <*> b)

-- | Access a JSON array by index, returning the embedded object as a string.
-- Corresponds to the Postgres @->>@ operator. See '(->>$)' for the
-- corresponding operator on objects.
(->>#) :: IsPgJSON json
       => QGenExpr ctxt Postgres s (json a)
       -> QGenExpr ctxt Postgres s Int
       -> QGenExpr ctxt Postgres s T.Text
QExpr a ->># QExpr b =
  QExpr (pgBinOp "->>" <$> a <*> b)

-- | Access a JSON object by key, returning the embedded object as a string.
-- Corresponds to the Postgres @->>@ operator. See '(->>#)' for the
-- corresponding operator on arrays.
(->>$) :: IsPgJSON json
       => QGenExpr ctxt Postgres s (json a)
       -> QGenExpr ctxt Postgres s T.Text
       -> QGenExpr ctxt Postgres s T.Text
QExpr a ->>$ QExpr b =
  QExpr (pgBinOp "->>" <$> a <*> b)

-- | Access a deeply nested JSON object. The first argument is the JSON object
-- to look within, the second is the path of keys from the first argument to the
-- target. Returns the result as a new json value. Note that the postgres
-- function allows etiher string keys or integer indices, but this function only
-- allows string keys. PRs to improve this functionality are welcome.
(#>) :: IsPgJSON json
     => QGenExpr ctxt Postgres s (json a)
     -> QGenExpr ctxt Postgres s (V.Vector T.Text)
     -> QGenExpr ctxt Postgres s (json b)
QExpr a #> QExpr b =
  QExpr (pgBinOp "#>" <$> a <*> b)

-- | Like '(#>)' but returns the result as a string.
(#>>) :: IsPgJSON json
      => QGenExpr ctxt Postgres s (json a)
      -> QGenExpr ctxt Postgres s (V.Vector T.Text)
      -> QGenExpr ctxt Postgres s T.Text
QExpr a #>> QExpr b =
  QExpr (pgBinOp "#>>" <$> a <*> b)

-- | Postgres @?@ operator. Checks if the given string exists as top-level key
-- of the json object.
(?) :: IsPgJSON json
    => QGenExpr ctxt Postgres s (json a)
    -> QGenExpr ctxt Postgres s T.Text
    -> QGenExpr ctxt Postgres s Bool
QExpr a ? QExpr b =
  QExpr (pgBinOp "?" <$> a <*> b)

-- | Postgres @?|@ and @?&@ operators. Check if any or all of the given strings
-- exist as top-level keys of the json object respectively.
(?|), (?&) :: IsPgJSON json
           => QGenExpr ctxt Postgres s (json a)
           -> QGenExpr ctxt Postgres s (V.Vector T.Text)
           -> QGenExpr ctxt Postgres s Bool
QExpr a ?| QExpr b =
  QExpr (pgBinOp "?|" <$> a <*> b)
QExpr a ?& QExpr b =
  QExpr (pgBinOp "?&" <$> a <*> b)

-- | Postgres @-@ operator on json objects. Returns the supplied json object
-- with the supplied key deleted. See 'withoutIdx' for the corresponding
-- operator on arrays.
withoutKey :: IsPgJSON json
           => QGenExpr ctxt Postgres s (json a)
           -> QGenExpr ctxt Postgres s T.Text
           -> QGenExpr ctxt Postgres s (json b)
QExpr a `withoutKey` QExpr b =
  QExpr (pgBinOp "-" <$> a <*> b)

-- | Postgres @-@ operator on json arrays. See 'withoutKey' for the
-- corresponding operator on objects.
withoutIdx :: IsPgJSON json
           => QGenExpr ctxt Postgres s (json a)
           -> QGenExpr ctxt Postgres s Int
           -> QGenExpr ctxt Postgres s (json b)
QExpr a `withoutIdx` QExpr b =
  QExpr (pgBinOp "-" <$> a <*> b)

-- | Postgres @#-@ operator. Removes all the keys specificied from the JSON
-- object and returns the result.
withoutKeys :: IsPgJSON json
            => QGenExpr ctxt Postgres s (json a)
            -> QGenExpr ctxt Postgres s (V.Vector T.Text)
            -> QGenExpr ctxt Postgres s (json b)
QExpr a `withoutKeys` QExpr b =
  QExpr (pgBinOp "#-" <$> a <*> b)

-- | Postgres @json_array_length@ function. The supplied json object should be
-- an array, but this isn't checked at compile-time.
pgJsonArrayLength :: IsPgJSON json => QGenExpr ctxt Postgres s (json a)
                  -> QGenExpr ctxt Postgres s Int
pgJsonArrayLength (QExpr a) =
  QExpr $ \tbl ->
  PgExpressionSyntax (emit "json_array_length(" <> fromPgExpression (a tbl) <> emit ")")

-- | The postgres @jsonb_set@ function. 'pgJsonUpdate' expects the value
-- specified by the path in the second argument to exist. If it does not, the
-- first argument is not modified. 'pgJsonbSet' will create any intermediate
-- objects necessary. This corresponds to the @create_missing@ argument of
-- @jsonb_set@ being set to false or true respectively.
pgJsonbUpdate, pgJsonbSet
  :: QGenExpr ctxt Postgres s (PgJSONB a)
  -> QGenExpr ctxt Postgres s (V.Vector T.Text)
  -> QGenExpr ctxt Postgres s (PgJSONB b)
  -> QGenExpr ctxt Postgres s (PgJSONB a)
pgJsonbUpdate (QExpr a) (QExpr path) (QExpr newVal) =
  QExpr $ fmap (PgExpressionSyntax . mappend (emit "jsonb_set") . pgParens . mconcat) $ sequenceA $
  [ fromPgExpression <$> a, pure (emit ", "), fromPgExpression <$> path, pure (emit ", "), fromPgExpression <$> newVal ]
pgJsonbSet (QExpr a) (QExpr path) (QExpr newVal) =
  QExpr $ fmap (PgExpressionSyntax . mappend (emit "jsonb_set") . pgParens . mconcat) $ sequenceA $
  [ fromPgExpression <$> a, pure (emit ", "), fromPgExpression <$> path, pure (emit ", "), fromPgExpression <$> newVal, pure (emit ", true") ]

-- | Postgres @jsonb_pretty@ function
pgJsonbPretty :: QGenExpr ctxt Postgres s (PgJSONB a)
              -> QGenExpr ctxt Postgres s T.Text
pgJsonbPretty (QExpr a) =
  QExpr (\tbl -> PgExpressionSyntax (emit "jsonb_pretty" <> pgParens (fromPgExpression (a tbl))))

-- ** Postgresql aggregates

-- | An aggregate that adds each value to the resulting array. See 'pgArrayOver'
-- if you want to specify a quantifier. Corresponds to the Postgres @ARRAY_AGG@
-- function.
pgArrayAgg :: QExpr Postgres s a
           -> QAgg Postgres s (V.Vector a)
pgArrayAgg = pgArrayAggOver allInGroup_

-- | Postgres @ARRAY_AGG@ with an explicit quantifier. Includes each row that
-- meets the quantification criteria in the result.
pgArrayAggOver :: Maybe PgAggregationSetQuantifierSyntax
               -> QExpr Postgres s a
               -> QAgg Postgres s (V.Vector a)
pgArrayAggOver quantifier (QExpr a) =
  QExpr $ \tbl ->
  PgExpressionSyntax $
    emit "array_agg" <>
    pgParens ( maybe mempty (\q -> fromPgAggregationSetQuantifier q <> emit " ") quantifier <>
               fromPgExpression (a tbl))

-- | Postgres @bool_or@ aggregate. Returns true if any of the rows are true.
pgBoolOr :: QExpr Postgres s a
         -> QAgg Postgres s (Maybe Bool)
pgBoolOr (QExpr a) =
  QExpr $ \tbl -> PgExpressionSyntax $
  emit "bool_or" <> pgParens (fromPgExpression (a tbl))

-- | Postgres @bool_and@ aggregate. Returns false unless every row is true.
pgBoolAnd :: QExpr Postgres s a
          -> QAgg Postgres s (Maybe Bool)
pgBoolAnd (QExpr a) =
  QExpr $ \tbl -> PgExpressionSyntax $
  emit "bool_and" <> pgParens (fromPgExpression (a tbl))

-- *** String aggregations

-- | Joins the string value in each row of the first argument, using the second
-- argument as a delimiter. See 'pgStringAggOver' if you want to provide
-- explicit quantification.
pgStringAgg :: BeamSqlBackendIsString Postgres str
            => QExpr Postgres s str
            -> QExpr Postgres s str
            -> QAgg Postgres s (Maybe str)
pgStringAgg = pgStringAggOver allInGroup_

-- | The Postgres @string_agg@ function, with an explicit quantifier. Joins the
-- values of the second argument using the delimiter given by the third.
pgStringAggOver :: BeamSqlBackendIsString Postgres str
                => Maybe PgAggregationSetQuantifierSyntax
                -> QExpr Postgres s str
                -> QExpr Postgres s str
                -> QAgg Postgres s (Maybe str)
pgStringAggOver quantifier (QExpr v) (QExpr delim) =
  QExpr $ \tbl -> PgExpressionSyntax $
  emit "string_agg" <>
  pgParens ( maybe mempty (\q -> fromPgAggregationSetQuantifier q <> emit " ") quantifier <>
             fromPgExpression (v tbl) <> emit ", " <>
             fromPgExpression (delim tbl))

-- ** Postgresql SELECT DISTINCT ON

-- | Modify a query to only return rows where the supplied key function returns
-- a unique value. This corresponds to the Postgres @DISTINCT ON@ support.
pgNubBy_ :: ( Projectible Postgres key
            , Projectible Postgres r )
         => (r -> key)
         -> Q Postgres db s r
         -> Q Postgres db s r
pgNubBy_ mkKey (Q q) =
    Q . liftF $
    QDistinct (\r pfx -> pgSelectSetQuantifierDistinctOn
                            (project (Proxy @Postgres) (mkKey r) pfx))
              q id

-- ** PostgreSql @MONEY@ data type

-- | Postgres @MONEY@ data type. A simple wrapper over 'ByteString', because
--   Postgres money format is locale-dependent, and we don't handle currency
--   symbol placement, digit grouping, or decimal separation.
--
--   The 'pgMoney' function can be used to convert a number to 'PgMoney'.
newtype PgMoney = PgMoney { fromPgMoney :: ByteString }
  deriving (Show, Read, Eq, Ord)

instance Pg.FromField PgMoney where
 fromField field Nothing = Pg.returnError Pg.UnexpectedNull field ""
 fromField field (Just d) =
   if Pg.typeOid field /= Pg.typoid Pg.money
   then Pg.returnError Pg.Incompatible field ""
   else pure (PgMoney d)
instance Pg.ToField PgMoney where
  toField (PgMoney a) = Pg.toField a

instance HasSqlEqualityCheck Postgres PgMoney
instance HasSqlQuantifiedEqualityCheck Postgres PgMoney

instance FromBackendRow Postgres PgMoney
instance HasSqlValueSyntax PgValueSyntax PgMoney where
  sqlValueSyntax (PgMoney a) = sqlValueSyntax a

-- | Attempt to pack a floating point value as a 'PgMoney' value, paying no
-- attention to the locale-dependent currency symbol, digit grouping, or decimal
-- point. This will use the @.@ symbol as the decimal separator.
pgMoney :: Real a => a -> PgMoney
pgMoney val = PgMoney (BC.pack (formatScientific Fixed Nothing exactVal))
  where
    exactVal = fromRational (toRational val) :: Scientific

-- | Multiply a @MONEY@ value by a numeric value. Corresponds to the Postgres
-- @*@ operator.
pgScaleMoney_ :: Num a
              => QGenExpr context Postgres s a
              -> QGenExpr context Postgres s PgMoney
              -> QGenExpr context Postgres s PgMoney
pgScaleMoney_ (QExpr scale) (QExpr v) =
  QExpr (pgBinOp "*" <$> scale <*> v)

-- | Divide a @MONEY@ value by a numeric value. Corresponds to Postgres @/@
-- where the numerator has type @MONEY@ and the denominator is a number. If you
-- would like to divide two @MONEY@ values and have their units cancel out, use
-- 'pgDivideMoneys_'.
pgDivideMoney_ :: Num a
               => QGenExpr context Postgres s PgMoney
               -> QGenExpr context Postgres s a
               -> QGenExpr context Postgres s PgMoney
pgDivideMoney_ (QExpr v) (QExpr scale) =
  QExpr (pgBinOp "/" <$> v <*> scale)

-- | Dividing two @MONEY@ value results in a number. Corresponds to Postgres @/@
-- on two @MONEY@ values. If you would like to divide @MONEY@ by a scalar, use 'pgDivideMoney_'
pgDivideMoneys_ :: Num a
                => QGenExpr context Postgres s PgMoney
                -> QGenExpr context Postgres s PgMoney
                -> QGenExpr context Postgres s a
pgDivideMoneys_ (QExpr a) (QExpr b) =
  QExpr (pgBinOp "/" <$> a <*> b)

-- | Postgres @+@ and @-@ operators on money.
pgAddMoney_, pgSubtractMoney_
  :: QGenExpr context Postgres s PgMoney
  -> QGenExpr context Postgres s PgMoney
  -> QGenExpr context Postgres s PgMoney
pgAddMoney_ (QExpr a) (QExpr b) =
  QExpr (pgBinOp "+" <$> a <*> b)
pgSubtractMoney_ (QExpr a) (QExpr b) =
  QExpr (pgBinOp "-" <$> a <*> b)

-- | The Postgres @MONEY@ type can be summed or averaged in an aggregation.
-- These functions provide the quantified aggregations. See 'pgSumMoney_' and
-- 'pgAvgMoney_' for the unquantified versions.
pgSumMoneyOver_, pgAvgMoneyOver_
  :: Maybe PgAggregationSetQuantifierSyntax
  -> QExpr Postgres s PgMoney -> QExpr Postgres s PgMoney
pgSumMoneyOver_ q (QExpr a) = QExpr (sumE q <$> a)
pgAvgMoneyOver_ q (QExpr a) = QExpr (avgE q <$> a)

-- | The Postgres @MONEY@ type can be summed or averaged in an aggregation. To
-- provide an explicit quantification, see 'pgSumMoneyOver_' and
-- 'pgAvgMoneyOver_'.
pgSumMoney_, pgAvgMoney_ :: QExpr Postgres s PgMoney
                         -> QExpr Postgres s PgMoney
pgSumMoney_ = pgSumMoneyOver_ allInGroup_
pgAvgMoney_ = pgAvgMoneyOver_ allInGroup_

-- ** Geometry types

data PgPoint = PgPoint {-# UNPACK #-} !Double {-# UNPACK #-} !Double
  deriving (Show, Eq, Ord)

data PgLine = PgLine {-# UNPACK #-} !Double -- A
                     {-# UNPACK #-} !Double -- B
                     {-# UNPACK #-} !Double -- C
  deriving (Show, Eq, Ord)

data PgLineSegment = PgLineSegment {-# UNPACK #-} !PgPoint {-# UNPACK #-} !PgPoint
  deriving (Show, Eq, Ord)

data PgBox = PgBox {-# UNPACK #-} !PgPoint {-# UNPACK #-} !PgPoint
  deriving (Show)

instance Eq PgBox where
    PgBox a1 b1 == PgBox a2 b2 =
        (a1 == a2 && b1 == b2) ||
        (a1 == b2 && b1 == a2)

data PgPath
  = PgPathOpen   (NE.NonEmpty PgPoint)
  | PgPathClosed (NE.NonEmpty PgPoint)
  deriving (Show, Eq, Ord)

data PgPolygon
  = PgPolygon (NE.NonEmpty PgPoint)
  deriving (Show, Eq, Ord)

data PgCircle = PgCircle {-# UNPACK #-} !PgPoint {-# UNPACK #-} !Double
  deriving (Show, Eq, Ord)

encodePgPoint :: PgPoint -> Builder
encodePgPoint (PgPoint x y) =
  "(" <> doubleDec x <> "," <> doubleDec y <> ")"

instance HasSqlValueSyntax PgValueSyntax PgPoint where
  sqlValueSyntax pt =
    PgValueSyntax $ emitBuilder ("'" <> encodePgPoint pt <> "'")
instance HasSqlValueSyntax PgValueSyntax PgLine where
  sqlValueSyntax (PgLine a b c) =
    PgValueSyntax $ emitBuilder ("'{" <> doubleDec a <> "," <> doubleDec b <> "," <> doubleDec c <> "}'")
instance HasSqlValueSyntax PgValueSyntax PgLineSegment where
  sqlValueSyntax (PgLineSegment a b) =
    PgValueSyntax $ emitBuilder ("'(" <> encodePgPoint a <> "," <> encodePgPoint b <> ")'")
instance HasSqlValueSyntax PgValueSyntax PgBox where
  sqlValueSyntax (PgBox a b) =
    PgValueSyntax $ emitBuilder ("'(" <> encodePgPoint a <> "," <> encodePgPoint b <> ")'")

-- TODO Pg polygon and such

-- TODO frombackendrow

instance Pg.FromField PgPoint where
    fromField field Nothing = Pg.returnError Pg.UnexpectedNull field ""
    fromField field (Just d) =
        if Pg.typeOid field /= Pg.typoid Pg.point
        then Pg.returnError Pg.Incompatible field ""
        else case parseOnly pgPointParser d of
               Left err -> Pg.returnError Pg.ConversionFailed field ("PgPoint: " ++ err)
               Right pt -> pure pt
instance FromBackendRow Postgres PgPoint

pgPointParser :: Parser PgPoint
pgPointParser = PgPoint <$> (char '(' *> double <* char ',')
                        <*> (double <* char ')')

instance Pg.FromField PgBox where
    fromField field Nothing = Pg.returnError Pg.UnexpectedNull field ""
    fromField field (Just d) =
        if Pg.typeOid field /= Pg.typoid Pg.box
        then Pg.returnError Pg.Incompatible field ""
        else case parseOnly boxParser d of
               Left  err -> Pg.returnError Pg.ConversionFailed field ("PgBox: " ++ err)
               Right box -> pure box

        where
          boxParser = PgBox <$> (pgPointParser <* char ',')
                            <*> pgPointParser
instance FromBackendRow Postgres PgBox


-- ** Set-valued functions

data PgSetOf (tbl :: (* -> *) -> *)

pgUnnest' :: forall tbl db s
           . Beamable tbl
          => (TablePrefix -> PgSyntax)
          -> Q Postgres db s (QExprTable Postgres s tbl)
pgUnnest' q =
  Q (liftF (QAll (\pfx alias ->
                    PgFromSyntax . mconcat $
                    [ q pfx, emit " "
                    , pgQuotedIdentifier alias
                    , pgParens (pgSepBy (emit ", ") (allBeamValues (\(Columnar' (TableField nm)) -> pgQuotedIdentifier nm) tblFields))
                    ])
                 (tableFieldsToExpressions tblFields)
                 (\_ -> Nothing) snd))
  where
    tblFields :: TableSettings tbl
    tblFields =
      evalState (zipBeamFieldsM (\_ _ ->
                                   do i <- get
                                      put (i + 1)
                                      pure (Columnar' (TableField (fromString ("r" ++ show i)))))
                                tblSkeleton tblSkeleton) (0 :: Int)

pgUnnest :: forall tbl db s
          . Beamable tbl
         => QExpr Postgres s (PgSetOf tbl)
         -> Q Postgres db s (QExprTable Postgres s tbl)
pgUnnest (QExpr q) =
  pgUnnest' (\t -> pgParens (fromPgExpression (q t)))

data PgUnnestArrayTbl a f = PgUnnestArrayTbl (C f a)
  deriving Generic
instance Beamable (PgUnnestArrayTbl a)

pgUnnestArray :: QExpr Postgres s (V.Vector a)
              -> Q Postgres db s (QExpr Postgres s a)
pgUnnestArray (QExpr q) =
  fmap (\(PgUnnestArrayTbl x) -> x) $
  pgUnnest' (\t -> emit "UNNEST" <> pgParens (fromPgExpression (q t)))

data PgUnnestArrayWithOrdinalityTbl a f = PgUnnestArrayWithOrdinalityTbl (C f Int) (C f a)
  deriving Generic
instance Beamable (PgUnnestArrayWithOrdinalityTbl a)

pgUnnestArrayWithOrdinality :: QExpr Postgres s (V.Vector a)
                            -> Q Postgres db s (QExpr Postgres s Int, QExpr Postgres s a)
pgUnnestArrayWithOrdinality (QExpr q) =
  fmap (\(PgUnnestArrayWithOrdinalityTbl i x) -> (i, x)) $
  pgUnnest' (\t -> emit "UNNEST" <> pgParens (fromPgExpression (q t)) <> emit " WITH ORDINALITY")

instance HasDefaultSqlDataType Postgres PgPoint where
  defaultSqlDataType _ _ _ = pgPointType
instance HasDefaultSqlDataTypeConstraints Postgres PgPoint

instance HasDefaultSqlDataType Postgres PgLine where
  defaultSqlDataType _ _ _ = pgLineType
instance HasDefaultSqlDataTypeConstraints Postgres PgLine

instance HasDefaultSqlDataType Postgres PgLineSegment where
  defaultSqlDataType _ _ _ = pgLineSegmentType
instance HasDefaultSqlDataTypeConstraints Postgres PgLineSegment

instance HasDefaultSqlDataType Postgres PgBox where
  defaultSqlDataType _ _ _ = pgBoxType
instance HasDefaultSqlDataTypeConstraints Postgres PgBox

instance HasDefaultSqlDataType Postgres TsQuery where
  defaultSqlDataType _ _ _ = pgTsQueryType
instance HasDefaultSqlDataTypeConstraints Postgres TsQuery

instance HasDefaultSqlDataType Postgres TsVector where
  defaultSqlDataType _ _ _ = pgTsVectorType
instance HasDefaultSqlDataTypeConstraints Postgres TsVector

instance HasDefaultSqlDataType Postgres (PgJSON a) where
  defaultSqlDataType _ _ _ = pgJsonType
instance HasDefaultSqlDataTypeConstraints Postgres (PgJSON a)

instance HasDefaultSqlDataType Postgres (PgJSONB a) where
  defaultSqlDataType _ _ _ = pgJsonbType
instance HasDefaultSqlDataTypeConstraints Postgres (PgJSONB a)

instance HasDefaultSqlDataType Postgres PgMoney where
  defaultSqlDataType _ _ _ = pgMoneyType
instance HasDefaultSqlDataTypeConstraints Postgres PgMoney

instance HasDefaultSqlDataType Postgres a
    => HasDefaultSqlDataType Postgres (V.Vector a) where
  defaultSqlDataType _ be embedded =
      pgUnboundedArrayType (defaultSqlDataType (Proxy :: Proxy a) be embedded)
instance HasDefaultSqlDataTypeConstraints Postgres (V.Vector a)

-- $full-text-search
--
-- Postgres has comprehensive, and thus complicated, support for full text
-- search. The types and functions in this section map closely to the underlying
-- Postgres API, which is described in the
-- <https://www.postgresql.org/docs/current/static/textsearch-intro.html documentation>.
--

-- $arrays
--
-- The functions and types in this section map Postgres @ARRAY@ types to
-- Haskell. An array is serialized and deserialized to a 'Data.Vector.Vector'
-- object. This type most closely matches the semantics of Postgres @ARRAY@s. In
-- general, the names of functions in this section closely match names of the
-- native Postgres functions they map to. As with most beam expression
-- functions, names are suffixed with an underscore and CamelCased.
--
-- Note that Postgres supports arbitrary nesting of vectors. For example, two,
-- three, or higher dimensional arrays can be expressed, manipulated, and stored
-- in tables. Beam fully supports this use case. A two-dimensional postgres
-- array is represented as @Vector (Vector a)@. Simply nest another 'Vector' for
-- higher dimensions. Some functions that return data on arrays expect a
-- dimension number as a parameter. Since beam can check the dimension at
-- compile time, these functions expect a type-level 'Nat' in the expression
-- DSL. The unsafe versions of these functions are also provided with the
-- @Unsafe_@ suffix. The safe versions are guaranteed not to fail at run-time
-- due to dimension mismatches, the unsafe ones may.
--
-- For more information on Postgres array support, refer to the postgres
-- <https://www.postgresql.org/docs/current/static/functions-array.html manual>.

-- $ranges
--
-- Postgres supports storing Range types in columns. There are serveral
-- predefined Range types and users may create their own. @beam-postgres@
-- fully supports these types, including user-defined range types. In general,
-- the names of functions in this section closely match names of the native
-- Postgres functions they map to. As with most beam expression functions,
-- names are suffixed with an underscore and CamelCased. Where ambiguous,
-- functions are prefixed with an @r@. Operators closely match their native
-- Postgres counterparts, except they are prefixed and/or suffixed with an @-@
-- to indicate the expression on that side is a Range. For example @-<\@-@ maps
-- to the native operator @<\@@ when both arguments are Ranges, while @<\@-@ maps
-- to the same operator when the first argument is an element, not a range.
--
-- For more information on Postgres range support, refer to the postgres
-- <https://www.postgresql.org/docs/current/static/rangetypes.html manual>.

-- $json
--
-- Postgres supports storing JSON in columns, as either a text-based type
-- (@JSON@) or a specialized binary encoding (@JSONB@). @beam-postgres@
-- accordingly provides the 'PgJSON' and 'PgJSONB' data types. Each of these
-- types takes a type parameter indicating the Haskell object represented by the
-- JSON object stored in the column. In order for serialization to work, be sure
-- to provide 'FromJSON' and 'ToJSON' instances for this type. If you do not
-- know the shape of the data stored, substitute 'Value' for this type
-- parameter.
--
-- For more information on Psotgres json support see the postgres
-- <https://www.postgresql.org/docs/current/static/functions-json.html manual>.


-- $set-valued-funs
--
-- Postgres supports functions that returns /sets/. We can join directly against
-- these sets or arrays. @beam-postgres@ supports this feature via the
-- 'pgUnnest' and 'pgUnnestArray' functions.
--
-- Any function that returns a set can be typed as an expression returning
-- 'PgSetOf'. This polymorphic type takes one argument, which is a 'Beamable'
-- type that represents the shape of the data in the rows. For example, the
-- @json_each@ function returns a key and a value, so the corresponding
-- @beam-postgres@ function ('pgJsonEach') returns a value of type 'PgSetOf
-- (PgJSONEach Value)', which represents a set containing 'PgJSONEach'
-- rows. 'PgJSONEach' is a table with a column for keys ('pgJsonEachKey') and
-- one for values ('pgJsonEachValue').
--
-- Any 'PgSetOf' value can be introduced into the 'Q' monad using the 'pgUnnest'
-- function.
--
-- Postgres arrays (represented by the 'V.Vector' type) can also be joined
-- against using the 'pgUnnestArray' function. This directly corresponds to the
-- SQL @UNNEST@ keyword. Unlike sets, arrays have a sense of order. The
-- 'pgUnnestArrayWithOrdinality' function allows you to join against the
-- elements of an array along with its index. This corresponds to the
-- @UNNEST .. WITH ORDINALITY@ clause.
<|MERGE_RESOLUTION|>--- conflicted
+++ resolved
@@ -532,13 +532,8 @@
                              (Inclusive, Just a) -> Pg.Inclusive a
                              (Exclusive, Just a) -> Pg.Exclusive a
 
-<<<<<<< HEAD
 instance HasSqlEqualityCheck Postgres (PgRange n a)
 instance HasSqlQuantifiedEqualityCheck Postgres (PgRange n a)
-=======
-instance HasSqlEqualityCheck PgExpressionSyntax (PgRange n a)
-instance HasSqlQuantifiedEqualityCheck PgExpressionSyntax (PgRange n a)
->>>>>>> 1df98e98
 
 instance (Pg.FromField a, Typeable a, Ord a) => FromBackendRow Postgres (PgRange n a)
 instance (HasSqlValueSyntax PgValueSyntax a, PgIsRange n) =>
@@ -557,7 +552,6 @@
 
 
 binOpDefault :: ByteString
-<<<<<<< HEAD
              -> QGenExpr context Postgres s a
              -> QGenExpr context Postgres s b
              -> QGenExpr context Postgres s c
@@ -632,87 +626,10 @@
 defUnaryFn :: ByteString
            -> QGenExpr context Postgres s a
            -> QGenExpr context Postgres s b
-=======
-             -> QGenExpr context PgExpressionSyntax s a
-             -> QGenExpr context PgExpressionSyntax s b
-             -> QGenExpr context PgExpressionSyntax s c
-binOpDefault symbol (QExpr r1) (QExpr r2)  = QExpr (pgBinOp symbol <$> r1 <*> r2)
-
-(-@>-) :: QGenExpr context PgExpressionSyntax s (PgRange n a)
-      -> QGenExpr context PgExpressionSyntax s (PgRange n a)
-      -> QGenExpr context PgExpressionSyntax s Bool
-(-@>-) = binOpDefault "@>"
-
-(-@>) :: QGenExpr context PgExpressionSyntax s (PgRange n a)
-      -> QGenExpr context PgExpressionSyntax s a
-      -> QGenExpr context PgExpressionSyntax s Bool
-(-@>) = binOpDefault "@>"
-
-(-<@-) :: QGenExpr context PgExpressionSyntax s (PgRange n a)
-       -> QGenExpr context PgExpressionSyntax s (PgRange n a)
-       -> QGenExpr context PgExpressionSyntax s Bool
-(-<@-) = binOpDefault "<@"
-
-(<@-) :: QGenExpr context PgExpressionSyntax s a
-      -> QGenExpr context PgExpressionSyntax s (PgRange n a)
-      -> QGenExpr context PgExpressionSyntax s Bool
-(<@-) = binOpDefault "<@"
-
-(-&&-) :: QGenExpr context PgExpressionSyntax s (PgRange n a)
-       -> QGenExpr context PgExpressionSyntax s (PgRange n a)
-       -> QGenExpr context PgExpressionSyntax s Bool
-(-&&-) = binOpDefault "&&"
-
-(-<<-) :: QGenExpr context PgExpressionSyntax s (PgRange n a)
-       -> QGenExpr context PgExpressionSyntax s (PgRange n a)
-       -> QGenExpr context PgExpressionSyntax s Bool
-(-<<-) = binOpDefault "<<"
-
-(->>-) :: QGenExpr context PgExpressionSyntax s (PgRange n a)
-       -> QGenExpr context PgExpressionSyntax s (PgRange n a)
-       -> QGenExpr context PgExpressionSyntax s Bool
-(->>-) = binOpDefault ">>"
-
-(-&<-) :: QGenExpr context PgExpressionSyntax s (PgRange n a)
-       -> QGenExpr context PgExpressionSyntax s (PgRange n a)
-       -> QGenExpr context PgExpressionSyntax s Bool
-(-&<-) = binOpDefault "&<"
-
-(-&>-) :: QGenExpr context PgExpressionSyntax s (PgRange n a)
-       -> QGenExpr context PgExpressionSyntax s (PgRange n a)
-       -> QGenExpr context PgExpressionSyntax s Bool
-(-&>-) = binOpDefault "&>"
-
-(--|--) :: QGenExpr context PgExpressionSyntax s (PgRange n a)
-        -> QGenExpr context PgExpressionSyntax s (PgRange n a)
-        -> QGenExpr context PgExpressionSyntax s Bool
-(--|--) = binOpDefault "-|-"
-
-(-+-) :: QGenExpr context PgExpressionSyntax s (PgRange n a)
-      -> QGenExpr context PgExpressionSyntax s (PgRange n a)
-      -> QGenExpr context PgExpressionSyntax s (PgRange n a)
-(-+-) = binOpDefault "+"
-
-(-*-) :: QGenExpr context PgExpressionSyntax s (PgRange n a)
-      -> QGenExpr context PgExpressionSyntax s (PgRange n a)
-      -> QGenExpr context PgExpressionSyntax s (PgRange n a)
-(-*-) = binOpDefault "*"
-
--- | The postgres range operator @-@ .
-(-.-) :: QGenExpr context PgExpressionSyntax s (PgRange n a)
-      -> QGenExpr context PgExpressionSyntax s (PgRange n a)
-      -> QGenExpr context PgExpressionSyntax s (PgRange n a)
-(-.-) = binOpDefault "-"
-
-defUnaryFn :: ByteString
-           -> QGenExpr context PgExpressionSyntax s a
-           -> QGenExpr context PgExpressionSyntax s b
->>>>>>> 1df98e98
 defUnaryFn fn (QExpr s) = QExpr (pgExprFrom <$> s)
   where
     pgExprFrom s' = PgExpressionSyntax (emit fn <> emit "(" <> fromPgExpression s' <> emit ")")
 
-<<<<<<< HEAD
 rLower_ :: QGenExpr context Postgres s (PgRange n a)
        -> QGenExpr context Postgres s (Maybe a)
 rLower_ = defUnaryFn "LOWER"
@@ -744,39 +661,6 @@
 rangeMerge_ :: QGenExpr context Postgres s (PgRange n a)
             -> QGenExpr context Postgres s (PgRange n a)
             -> QGenExpr context Postgres s (PgRange n a)
-=======
-rLower_ :: QGenExpr context PgExpressionSyntax s (PgRange n a)
-       -> QGenExpr context PgExpressionSyntax s (Maybe a)
-rLower_ = defUnaryFn "LOWER"
-
-rUpper_ :: QGenExpr context PgExpressionSyntax s (PgRange n a)
-       -> QGenExpr context PgExpressionSyntax s (Maybe a)
-rUpper_ = defUnaryFn "UPPER"
-
-isEmpty_ :: QGenExpr context PgExpressionSyntax s (PgRange n a)
-         -> QGenExpr context PgExpressionSyntax s Bool
-isEmpty_ = defUnaryFn "ISEMPTY"
-
-lowerInc_ :: QGenExpr context PgExpressionSyntax s (PgRange n a)
-          -> QGenExpr context PgExpressionSyntax s Bool
-lowerInc_ = defUnaryFn "LOWER_INC"
-
-upperInc_ :: QGenExpr context PgExpressionSyntax s (PgRange n a)
-          -> QGenExpr context PgExpressionSyntax s Bool
-upperInc_ = defUnaryFn "UPPER_INC"
-
-lowerInf_ :: QGenExpr context PgExpressionSyntax s (PgRange n a)
-          -> QGenExpr context PgExpressionSyntax s Bool
-lowerInf_ = defUnaryFn "LOWER_INF"
-
-upperInf_ :: QGenExpr context PgExpressionSyntax s (PgRange n a)
-          -> QGenExpr context PgExpressionSyntax s Bool
-upperInf_ = defUnaryFn "UPPER_INF"
-
-rangeMerge_ :: QGenExpr context PgExpressionSyntax s (PgRange n a)
-            -> QGenExpr context PgExpressionSyntax s (PgRange n a)
-            -> QGenExpr context PgExpressionSyntax s (PgRange n a)
->>>>>>> 1df98e98
 rangeMerge_ (QExpr r1) (QExpr r2) = QExpr (pgExprFrom <$> r1 <*> r2)
   where
     pgExprFrom r1' r2' =
@@ -790,15 +674,9 @@
 range_ :: forall n a context s. PgIsRange n
        => PgBoundType -- ^ Lower bound type
        -> PgBoundType -- ^ Upper bound type
-<<<<<<< HEAD
        -> QGenExpr context Postgres s (Maybe a) -- ^. Lower bound value
-       -> QGenExpr context Postgres s (Maybe a) -- ^. Lower bound value
+       -> QGenExpr context Postgres s (Maybe a) -- ^. Upper bound value
        -> QGenExpr context Postgres s (PgRange n a)
-=======
-       -> QGenExpr context PgExpressionSyntax s (Maybe a) -- ^. Lower bound value
-       -> QGenExpr context PgExpressionSyntax s (Maybe a) -- ^. Lower bound value
-       -> QGenExpr context PgExpressionSyntax s (PgRange n a)
->>>>>>> 1df98e98
 range_ lbt ubt (QExpr e1) (QExpr e2) = QExpr (pgExprFrom <$> e1 <*> e2)
   where
     bounds = emit "'" <> emit (lBound lbt <> uBound ubt) <> emit "'"
