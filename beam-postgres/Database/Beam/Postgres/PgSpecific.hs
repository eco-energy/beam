--- conflicted
+++ resolved
@@ -410,13 +410,8 @@
 -- containing expressions.
 array_ :: forall context f s a.
           (PgIsArrayContext context, Foldable f)
-<<<<<<< HEAD
-       => f (QGenExpr PgArrayValueContext Postgres s a)
+       => f (QGenExpr context Postgres s a)
        -> QGenExpr context Postgres s (V.Vector a)
-=======
-       => f (QGenExpr context PgExpressionSyntax s a)
-       -> QGenExpr context PgExpressionSyntax s (V.Vector a)
->>>>>>> dccbb4a8
 array_ vs =
   QExpr $ fmap (PgExpressionSyntax . mkArraySyntax (Proxy @context) . mconcat) $
   sequenceA [ pure (emit "[")
