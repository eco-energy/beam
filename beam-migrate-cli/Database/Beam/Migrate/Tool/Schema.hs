--- conflicted
+++ resolved
@@ -173,11 +173,7 @@
                     Right sch -> putStrLn sch
 
 writeSchema :: MigrateCmdLine -> MigrationRegistry
-<<<<<<< HEAD
-             -> UUID -> BeamMigrationBackend be hdl m
-=======
-             -> UUID -> BeamMigrationBackend cmd be m
->>>>>>> c12c7de0
+             -> UUID -> BeamMigrationBackend be m
              -> [SomeDatabasePredicate]
              -> IO FilePath
 writeSchema cmdLine registry commitId be cs = do
@@ -210,11 +206,7 @@
                           metadataComment "--" metadata
 
 writeMigration :: MigrateCmdLine -> MigrationRegistry
-<<<<<<< HEAD
-               -> BeamMigrationBackend be hdl m
-=======
-               -> BeamMigrationBackend cmd be m
->>>>>>> c12c7de0
+               -> BeamMigrationBackend be m
                -> UUID -> UUID
                -> [ BeamSqlBackendSyntax be ]
                -> IO FilePath
