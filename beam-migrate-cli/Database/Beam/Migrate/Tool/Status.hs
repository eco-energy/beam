--- conflicted
+++ resolved
@@ -86,7 +86,6 @@
   putStrLn (T.unpack . T.unlines . map ("    " <>) .
              T.lines . registeredSchemaInfoMessage $ sch)
 
-<<<<<<< HEAD
 getStatus :: MigrateCmdLine -> MigrationRegistry -> DatabaseName -> IO MigrateStatus
 getStatus cmdLine reg dbName = do
   (db, _, SomeBeamMigrationBackend be) <- loadBackend cmdLine reg dbName
@@ -112,14 +111,14 @@
                                                 (PredicateFetchSourceDbHead db Nothing)
                                                 (PredicateFetchSourceCommit (Just (migrationDbBackend db)) commitId)
                      pure (MigrateStatusAtBranch commitId (_logEntryDate logEntry') diff)
-=======
+
 hasBackendTables :: String -> BeamMigrationBackend cmd be hdl m -> IO Bool
 hasBackendTables connStr be@BeamMigrationBackend { backendTransact = transact } =
   do res <- transact connStr (checkForBackendTables be)
      case res of
        Left err -> fail ("hasBackendTables: " ++ show err)
        Right  x -> pure x
->>>>>>> ba7c05a7
+
 
 displayStatus :: MigrateCmdLine -> IO ()
 displayStatus MigrateCmdLine { migrateDatabase = Nothing } =
