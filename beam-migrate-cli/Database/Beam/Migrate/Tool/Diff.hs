--- conflicted
+++ resolved
@@ -1,14 +1,10 @@
 module Database.Beam.Migrate.Tool.Diff where
 
-<<<<<<< HEAD
 import           Prelude hiding (pred)
 
 import           Database.Beam hiding (timestamp)
 import           Database.Beam.Migrate hiding (p)
-=======
-import           Database.Beam
-import           Database.Beam.Migrate
->>>>>>> 18e139c5
+
 import           Database.Beam.Migrate.Backend
 import           Database.Beam.Migrate.Log
 import           Database.Beam.Migrate.Tool.Backend
