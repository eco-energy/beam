module Database.Beam.Migrate.Tool.Registry where

import           Database.Beam.Migrate
import           Database.Beam.Migrate.Backend
import           Database.Beam.Migrate.Serialization
import           Database.Beam.Migrate.Tool.CmdLine

import           Control.Applicative
import           Control.Exception

import qualified Crypto.Hash as Crypto

import           Data.Aeson
import           Data.Aeson.Types (Parser)
import qualified Data.ByteString.Char8 as BS
import           Data.Graph.Inductive.Graph
import           Data.Graph.Inductive.PatriciaTree
import qualified Data.HashMap.Strict as HM
import qualified Data.HashSet as HS
import           Data.LargeWord (Word256)
import           Data.List (find, intercalate, sort)
import           Data.Maybe
import           Data.Monoid
import           Data.String
import           Data.Text (Text, unpack)
import qualified Data.Text as T
import           Data.Time
import           Data.UUID (UUID)
import qualified Data.UUID.V4 as UUID (nextRandom)
import qualified Data.Yaml as Yaml

import           Network.BSD

import           Numeric (showHex, readHex)

import           System.Directory
#if defined(mingw32_HOST_OS)
import           System.Environment
#endif
import           System.FilePath
import           System.IO

#if !defined(mingw32_HOST_OS)
import           System.Posix.User
#endif

import           Text.Read hiding (String)

data InvalidCommitId = InvalidCommitId T.Text
  deriving Show
instance Exception InvalidCommitId

newtype MigrateUUID = MigrateUUID { unMigrateUUID :: UUID }

data BeamMigrateMode
  = BeamMigrateReady
  | BeamMigrateCreatingSchema !FilePath !(Maybe UUID) !Word256 -- ^ currently editing a schema, with SHA256 hash of file
  | BeamMigrateEditingMigration !FilePath !UUID !UUID !Word256 -- ^ currently editing a migration, with SHA256 hash of file
  deriving Show

data PredicateFetchSource
  = PredicateFetchSourceCommit     !(Maybe ModuleName) !UUID
  | PredicateFetchSourceDbHead     !MigrationDatabase !(Maybe Int)
  | PredicateFetchSourceEmpty
  deriving Show

data MigrationFormat = MigrationFormatHaskell | MigrationFormatBackend String
  deriving (Show, Eq, Ord)

data RegisteredSchemaInfo
  = RegisteredSchemaInfo
  { registeredSchemaInfoHash    :: UUID
  , registeredSchemaInfoCommitter :: UserInfo
  , registeredSchemaInfoMessage :: Text
  , registeredSchemaInfoFormats :: [ MigrationFormat ]
  } deriving Show

data RegisteredMigrationInfo
  = RegisteredMigrationInfo
  { registeredMigrationInfoResult :: UUID
  , registeredMigrationInfoSource :: UUID
  , registeredMigrationInfoFormats :: [ MigrationFormat ]
  } deriving Show

data MigrationBranch
  = MigrationBranch
  { migrationBranchName   :: Text
  , migrationBranchCommit :: UUID
  } deriving Show

data UserInfo
  = UserInfo
  { userInfoFullName      :: Text
  , userInfoEmail         :: Text
  } deriving Show

data MigrationDatabase
  = MigrationDatabase
  { migrationDbBackend :: ModuleName
  , migrationDbConnString :: String
  } deriving Show

data MigrationHead
  = MigrationHeadDetached UUID
  | MigrationHeadBranch   Text
  deriving (Show, Eq)

data MigrationRegistry
  = MigrationRegistry
  { migrationRegistryDatabases      :: HM.HashMap DatabaseName MigrationDatabase
  , migrationRegistryHead           :: MigrationHead
  , migrationRegistrySchemas        :: [ RegisteredSchemaInfo ]
  , migrationRegistryMigrations     :: [ RegisteredMigrationInfo ]
  , migrationRegistryBranches       :: [ MigrationBranch ]

  , migrationRegistrySrcDir         :: FilePath
  , migrationRegistrySchemaModule   :: ModuleName

  , migrationRegistryUserInfo       :: Maybe UserInfo

  , migrationRegistryMode           :: BeamMigrateMode
  } deriving Show

data Schema
  = Schema
  { schemaPredicates :: [ (HS.HashSet PredicateSpecificity, SomeDatabasePredicate) ]
  } deriving Show

data SchemaMetaData
  = SchemaMetaData
  { schemaMetaDataCommit    :: UUID
  , schemaMetaDataFormats   :: [ MigrationFormat ]
  , schemaMetaDataCreatedOn :: UTCTime
  , schemaMetaDataSchema    :: Schema
  } deriving Show

instance ToJSON SchemaMetaData where
  toJSON (SchemaMetaData commit formats timestamp' schema) =
    object [ "commit"    .= commit
           , "formats"   .= formats
           , "createdOn" .= timestamp'
           , "schema"    .= schema ]
-- instance FromJSON SchemaMetaData where
--   parseJSON = withObject "SchemaMetaData" $ \o ->
--               SchemaMetaData <$> o .: "commit" <*> o .: "formats" <*> o .: "createdOn"
--                              <*> o .: "schema"

instance ToJSON Schema where
  toJSON (Schema predicates) =
    let grouped = HM.fromListWith mappend (map (fmap pure) predicates)
    in toJSON (map (\(specificity, predicates') ->
                       object [ "specificity" .= specificity
                              , "predicates" .= map (\(SomeDatabasePredicate predicate) -> serializePredicate predicate) predicates' ])
                   (HM.toList grouped))
-- instance FromJSON Schema where
--   parseJSON = withArray "Schema" $ \a ->
--               foldlM (\done -> withObject "Schema[]" $ \o ->
--                                do specificity <- o .: "specificity"
--                                   predicates <- o .: "predicates"
--                                   pure (map (specifity,) predicates ++ done))
--                      [] a

instance ToJSON MigrationDatabase where
  toJSON (MigrationDatabase backend connString) =
    object [ "backend" .= backend, "uri" .= connString ]
instance FromJSON MigrationDatabase where
  parseJSON = withObject "MigrationDatabase" $ \o ->
              MigrationDatabase <$> o .: "backend" <*> o .: "uri"

instance ToJSON MigrateUUID where
  toJSON = toJSON . show . unMigrateUUID
instance FromJSON MigrateUUID where
  parseJSON v = fmap readMaybe (parseJSON v) >>=
                \case
                  Nothing -> fail "Could not read UUID"
                  Just uuid -> pure (MigrateUUID uuid)

instance ToJSON MigrationHead where
  toJSON (MigrationHeadDetached headId) = toJSON (MigrateUUID headId)
  toJSON (MigrationHeadBranch branch) = toJSON ("ref/branch/" <> branch)
instance FromJSON MigrationHead where
  parseJSON x = (MigrationHeadDetached . unMigrateUUID <$> parseJSON x) <|>
                readRef x
    where
      readRef = withText "MigrationHead" $ \ref ->
                if "ref/branch/" `T.isPrefixOf` ref
                  then pure (MigrationHeadBranch (T.drop (T.length "ref/branch/") ref))
                  else fail "Cannot read head"

instance ToJSON BeamMigrateMode where
  toJSON BeamMigrateReady = "ready"
  toJSON (BeamMigrateCreatingSchema schemaFl src hash) =
    object [ "tmpFile" .= schemaFl
           , "src" .= src
           , "hash" .= showHex hash "" ]
  toJSON (BeamMigrateEditingMigration migrationFl from to hash) =
    object [ "tmpFile" .= migrationFl
           , "from" .= from, "to" .= to
           , "hash" .= showHex hash "" ]
instance FromJSON BeamMigrateMode where
  parseJSON "ready" = pure BeamMigrateReady
  parseJSON o = withObject "BeamMigrateMode"
                (\v -> BeamMigrateCreatingSchema <$> v .: "tmpFile"
                                                 <*> v .: "src"
                                                 <*> (rdHash =<< v .: "hash") <|>
                       BeamMigrateEditingMigration <$> v .: "tmpFile"
                                                   <*> v .: "from" <*> v .: "to"
                                                   <*> (rdHash =<< v .: "hash")) o
    where
      rdHash h = case filter (null . snd) (readHex h) of
                   [(x, _)] -> pure x
                   _ -> fail "Invalid hash"

instance ToJSON MigrationRegistry where
  toJSON MigrationRegistry {..} =
    object ( (case migrationRegistryMode of
                BeamMigrateReady -> []
                mode -> [ "mode" .= mode ]) ++
             [ "databases"  .= migrationRegistryDatabases
             , "head"       .= migrationRegistryHead
             , "schemas"    .= migrationRegistrySchemas
             , "migrations" .= migrationRegistryMigrations
             , "branches"   .= migrationRegistryBranches
             , "module"     .= object [ "src" .= migrationRegistrySrcDir, "name" .= migrationRegistrySchemaModule ] ] ++
             case migrationRegistryUserInfo of
               Nothing -> []
               Just ui -> [ "user" .= ui ] )

instance FromJSON MigrationRegistry where
  parseJSON = withObject "MigrationRegistry" $ \o -> do
    (srcDir, name) <- (o .: "module") >>= withObject "MigrationRegistry.module" (\o' -> (,) <$> o' .: "src" <*> o' .: "name")
    MigrationRegistry <$> o .: "databases"
                      <*> o .: "head"
                      <*> fmap (fromMaybe []) (o .:? "schemas")
                      <*> fmap (fromMaybe []) (o .:? "migrations")
                      <*> o .: "branches"
                      <*> pure srcDir <*> pure name
                      <*> o .:? "user"
                      <*> (fromMaybe BeamMigrateReady <$> o .:? "mode")

instance ToJSON UserInfo where
  toJSON UserInfo {..} =
    object [ "full-name" .= userInfoFullName
           , "email"     .= userInfoEmail ]
instance FromJSON UserInfo where
  parseJSON = withObject "UserInfo" $ \o ->
              UserInfo <$> o .: "full-name" <*> o .: "email"

instance ToJSON MigrationBranch where
  toJSON MigrationBranch {..} =
    object [ "name"   .= migrationBranchName
           , "commit" .= MigrateUUID migrationBranchCommit ]
instance FromJSON MigrationBranch where
  parseJSON = withObject "MigrationBranch" $ \o ->
              MigrationBranch <$> o .: "name" <*> (unMigrateUUID <$> o .: "commit")

instance ToJSON RegisteredSchemaInfo where
  toJSON RegisteredSchemaInfo {..} =
    object [ "hash"    .= MigrateUUID registeredSchemaInfoHash
           , "message" .= registeredSchemaInfoMessage
           , "formats" .= registeredSchemaInfoFormats
           , "committer" .= registeredSchemaInfoCommitter ]
instance FromJSON RegisteredSchemaInfo where
  parseJSON = withObject "RegisteredSchemaInfo" $ \o ->
              RegisteredSchemaInfo <$> (unMigrateUUID <$> o .: "hash")
                                   <*> o .: "committer"
                                   <*> o .: "message"
                                   <*> o .: "formats"

instance ToJSON RegisteredMigrationInfo where
  toJSON RegisteredMigrationInfo {..} =
    object [ "result" .= registeredMigrationInfoResult
           , "source" .= registeredMigrationInfoSource
           , "formats" .= registeredMigrationInfoFormats ]
instance FromJSON RegisteredMigrationInfo where
  parseJSON = withObject "RegisteredMigrationInfo" $ \o ->
              RegisteredMigrationInfo <$> o .: "result"
                                      <*> o .: "source"
                                      <*> o .: "formats"

instance ToJSON MigrationFormat where
  toJSON MigrationFormatHaskell = "haskell"
  toJSON (MigrationFormatBackend be) = fromString be
instance FromJSON MigrationFormat where
  parseJSON "haskell" = pure MigrationFormatHaskell
  parseJSON (String be) = pure (MigrationFormatBackend (unpack be))
  parseJSON _ = fail "Cannot parse MigrationFormat"

reportDdlErrors :: IO (Either DdlError a) -> IO a
reportDdlErrors go = do
  res <- go
  case res of
    Left err -> fail ("DDL error: " ++ show err)
    Right  x -> pure x

registeredSchemaInfoShortMessage :: RegisteredSchemaInfo -> Text
registeredSchemaInfoShortMessage sch =
  let fullMsg = registeredSchemaInfoMessage sch
  in case T.lines fullMsg of
       [] -> "(No message)"
       x:_ -> x

-- | Attempt to read a registry from the common lookup paths
--
--     1. If a registry is given on the command line, don't attempt lookup
--     2. Otherwise, look for a @.beam-migrate@ file in this directory and each parent directory
lookupRegistry' :: MigrateCmdLine -> IO (FilePath, MigrationRegistry)
lookupRegistry' MigrateCmdLine { migrateRegistryPath = Just path } =
  Yaml.decodeFile path >>= maybe (fail "Could not read migration registry") (pure . (path,))
lookupRegistry' cmdLine = getCurrentDirectory >>= lookupRegistry''
  where
    lookupRegistry'' dir =
      do let potentialRegistry = dir </> ".beam-migrate"
         registryExists <- doesPathExist potentialRegistry

         if registryExists
           then lookupRegistry' cmdLine { migrateRegistryPath = Just potentialRegistry }
           else if isDrive dir
                then fail "Could not find migration registry"
                else lookupRegistry'' (takeDirectory dir)

lookupRegistry :: MigrateCmdLine -> IO MigrationRegistry
lookupRegistry = fmap snd . lookupRegistry'

lookupUserInfo :: MigrationRegistry -> IO UserInfo
lookupUserInfo MigrationRegistry { migrationRegistryUserInfo = Just ui } = pure ui
lookupUserInfo _ = do
#if defined(mingw32_HOST_OS)
  username <- getEnv "USERNAME"
  let fullName = username
#else
  userId <- getEffectiveUserID
  UserEntry { userName = username, userGecos = fullName } <- getUserEntryForID userId
#endif
  hostname <- getHostName

  let email = username ++ "@" ++ hostname
      userInfo = UserInfo { userInfoFullName = fromString fullName, userInfoEmail = fromString email }

  hPutStrLn stderr ("WARNING: defaulting user info to " ++ show userInfo)
  pure userInfo

showMigrationFormats :: [ MigrationFormat ] -> String
showMigrationFormats = intercalate ", ". map showFormat . sort
  where
    showFormat MigrationFormatHaskell = "Haskell"
    showFormat (MigrationFormatBackend be) = be

userInfoCommitter :: UserInfo -> Text
userInfoCommitter ui = "\"" <> userInfoEmail ui <> "\"<" <> userInfoEmail ui <> ">"

assertRegistryReady :: MigrationRegistry -> IO ()
assertRegistryReady MigrationRegistry { migrationRegistryMode = BeamMigrateReady } = pure ()
assertRegistryReady _ = fail "There is an edit in progress. Use 'beam-migrate abort' to cancel"

updatingRegistry :: MigrateCmdLine -> (MigrationRegistry -> IO (a, MigrationRegistry)) -> IO a
updatingRegistry cmdLine action =
  do (registryPath, registry) <- lookupRegistry' cmdLine
     (x, registry') <- action registry
     Yaml.encodeFile registryPath registry'
     pure x

lookupDb :: MigrationRegistry -> MigrateCmdLine -> IO MigrationDatabase
lookupDb MigrationRegistry { migrationRegistryDatabases = dbs } MigrateCmdLine { migrateDatabase = Nothing }
  | HM.null dbs = fail "No databases in registry"
  | [(dbName, db)] <- HM.toList dbs =
    do hPutStrLn stderr ("WARNING: No database specified, defaulting to '" ++ unDatabaseName dbName ++ "'")
       pure db
  | otherwise = fail ("Please specify database with the --database option")
lookupDb reg MigrateCmdLine { migrateDatabase = Just db } =
  case HM.lookup db (migrationRegistryDatabases reg) of
    Nothing -> fail ("No such database: " ++ unDatabaseName db)
    Just db' -> pure db'

lookupBranch :: MigrationRegistry -> Text -> Maybe MigrationBranch
lookupBranch reg branchNm =
  find ((==branchNm) . migrationBranchName) (migrationRegistryBranches reg)

lookupSchema :: UUID -> [MigrationFormat] -> MigrationRegistry -> Maybe RegisteredSchemaInfo
lookupSchema commitId fmts reg =
  find (\sch -> registeredSchemaInfoHash sch == commitId &&
                all (`elem` registeredSchemaInfoFormats sch) fmts)
       (migrationRegistrySchemas reg)

lookupMigration :: UUID -> UUID -> [MigrationFormat] -> MigrationRegistry -> Maybe RegisteredMigrationInfo
lookupMigration from dest fmts reg =
  find (\mig -> registeredMigrationInfoSource mig == from &&
                registeredMigrationInfoResult mig == dest &&
                all (`elem` registeredMigrationInfoFormats mig) fmts)
       (migrationRegistryMigrations reg)

newBaseBranch :: Text -> UUID -> MigrationRegistry -> IO MigrationRegistry
newBaseBranch branchName commit reg =
  case find ((==branchName) . migrationBranchName) (migrationRegistryBranches reg) of
    Just {} -> fail "Branch already exists"
    Nothing -> do
      putStrLn ("Created new branch " ++ unpack branchName)
      let branch = MigrationBranch branchName commit

      pure reg { migrationRegistryBranches = branch:migrationRegistryBranches reg }

updateBranch :: Text -> MigrationBranch -> MigrationRegistry -> IO MigrationRegistry
updateBranch branchNm newBranch reg =
  case lookupBranch reg branchNm of
    Nothing -> fail ("Cannot update branch " ++ T.unpack branchNm)
    Just {} ->
      pure reg { migrationRegistryBranches =
                   map (\br -> if migrationBranchName br == branchNm
                               then newBranch else br)
                       (migrationRegistryBranches reg) }

newSchema :: UUID -> [MigrationFormat] -> Text -> MigrationRegistry -> IO MigrationRegistry
newSchema commitId fmts msg reg =
  case lookupSchema commitId [] reg of
    Just {} -> fail "Schema already exists"
    Nothing -> do
      userInfo <- lookupUserInfo reg
      let schema = RegisteredSchemaInfo commitId userInfo msg fmts
      pure reg { migrationRegistrySchemas = schema:migrationRegistrySchemas reg }

newMigration :: UUID -> UUID -> [MigrationFormat] -> MigrationRegistry -> IO MigrationRegistry
newMigration from dest fmts reg =
  case lookupMigration from dest [] reg of
    Just {} -> fail "Migration alread exists"
    Nothing ->
      let mig = RegisteredMigrationInfo from dest fmts
      in pure reg { migrationRegistryMigrations = mig:migrationRegistryMigrations reg}

uuidToFileName :: UUID -> String
uuidToFileName = map (\c -> if c == '-' then '_' else c) . show

schemaScriptName, schemaModuleName :: UUID -> String
schemaScriptName commitId =
  "schema_" <> uuidToFileName commitId
schemaModuleName commitId =
  "Schema_" <> uuidToFileName commitId

migrationScriptName, migrationModuleName :: UUID -> UUID -> String
migrationScriptName fromId toId =
  "migration_" <> uuidToFileName fromId <> "_to_" <> uuidToFileName toId
migrationModuleName fromId toId =
  "Migration_" <> uuidToFileName fromId <> "_To_" <> uuidToFileName toId

writeSchemaFile :: MigrateCmdLine -> MigrationRegistry -> String -> String -> String -> IO FilePath
writeSchemaFile _ reg extension fileNm content = do
  let path = migrationRegistrySrcDir reg </> (fileNm <.> extension)

  putStrLn ("Writing schema to " ++ path ++ "...")
  createDirectoryIfMissing True (migrationRegistrySrcDir reg)
  writeFile path content

  pure path

schemaFilePath :: MigrationRegistry -> UUID -> FilePath
schemaFilePath reg commitId =
  migrationRegistrySrcDir reg </> schemaModuleName commitId <.> "hs"

registryNewCommitId :: MigrationRegistry -> IO UUID
registryNewCommitId reg = do
  newCommitId <- UUID.nextRandom
  case lookupSchema newCommitId [] reg of
    Just {} -> registryNewCommitId reg
    Nothing -> pure newCommitId

registryHeadCommit :: MigrationRegistry -> UUID
registryHeadCommit reg =
  case migrationRegistryHead reg of
    MigrationHeadDetached commitId -> commitId
    MigrationHeadBranch nm ->
      case lookupBranch reg nm of
        Nothing -> error "Cannot find branch"
        Just branch -> migrationBranchCommit branch

-- hashToUUID :: Hashable a => a -> UUID
-- hashToUUID a =
--   let intSize = finiteBitSize (undefined :: Int)
--       wordsNeeded = (128 + intSize - 1) `div` intSize

--       wordsData = take wordsNeeded (tail (iterate (\seed -> hashWithSalt seed a) 0))

--       uuidData :: Integer
--       uuidData = foldr (\w a' -> a' `shiftL` intSize .|. fromIntegral (fromIntegral w :: Word)) 0 wordsData

--       uuidWord1 = fromIntegral $ (uuidData `shiftR` 96) .&. 0xFFFFFFFF
--       uuidWord2 = fromIntegral $ (uuidData `shiftR` 64) .&. 0xFFFFFFFF
--       uuidWord3 = fromIntegral $ (uuidData `shiftR` 32) .&. 0xFFFFFFFF
--       uuidWord4 = fromIntegral $ uuidData .&. 0xFFFFFFFF

--   in fromWords uuidWord1 uuidWord2 uuidWord3 uuidWord4

metadataComment :: String -> SchemaMetaData -> String
metadataComment commentMarker metadata =
  let encoded = map BS.unpack (BS.lines (Yaml.encode metadata))
  in unlines ( [commentMarker <> " + BEAM-MIGRATE"] <>
               map ((commentMarker <> " + ") <>) encoded <>
               [commentMarker <> " + END-BEAM-MIGRATE"])

parseMetaData :: BeamDeserializers cmd -> Value -> Parser SchemaMetaData
parseMetaData d =
  withObject "SchemaMetaData" $ \o ->
  SchemaMetaData <$> o .: "commit" <*> o .: "formats" <*> o .: "createdOn"
                 <*> (Schema <$> (parseSchema =<< o .: "schema"))
  where
    parseSchema =
      fmap mconcat .
      mapM (withObject "SchemaMetaData.schema" $ \o ->
            do specificity <- o .: "specificity"
               predicates <- o .: "predicates"
               -- TODO parse dummy if we can't parse
               fmap (fmap (specificity,)) (mapM (beamDeserialize d) predicates))

withMetadata, withoutMetadata :: (Eq a, IsString a) => [a] -> [a]
withMetadata =
    takeWhile (/="-- + END-BEAM-MIGRATE") .
    dropWhile (/="-- + BEAM-MIGRATE")
withoutMetadata =
    takeWhile (/="-- + BEAM-MIGRATE")

readSchemaMetaData :: MigrationRegistry
<<<<<<< HEAD
                   -> BeamMigrationBackend be hdl m
=======
                   -> BeamMigrationBackend cmd be m
>>>>>>> c12c7de0
                   -> UUID
                   -> IO SchemaMetaData
readSchemaMetaData reg BeamMigrationBackend { backendPredicateParsers = parsers } commitId = do
  d <- withMetadata .
       BS.lines <$>
       BS.readFile (schemaFilePath reg commitId)
  case d of
    [] -> fail "Invalid data in schema"
    _:d' | Just realData <- BS.unlines <$> traverse (BS.stripPrefix "-- + ") d'
         , Just metadataV <- Yaml.decode realData
         -> case Yaml.parseEither (parseMetaData parsers) metadataV of
             Left err -> fail ("Could not parse metadata: " ++ show err)
             Right metadata -> pure metadata
         | otherwise -> fail "Invalid data in schema"

predicateFetchSourceBackend :: PredicateFetchSource -> Maybe ModuleName
predicateFetchSourceBackend (PredicateFetchSourceCommit be _) = be
predicateFetchSourceBackend (PredicateFetchSourceDbHead (MigrationDatabase be _) _) = Just be
predicateFetchSourceBackend PredicateFetchSourceEmpty = Nothing

predicateSourceWithBackend :: ModuleName -> PredicateFetchSource -> PredicateFetchSource
predicateSourceWithBackend nm (PredicateFetchSourceCommit _ c) = PredicateFetchSourceCommit (Just nm) c
predicateSourceWithBackend nm (PredicateFetchSourceDbHead (MigrationDatabase _ conn) ref) =
  PredicateFetchSourceDbHead (MigrationDatabase nm conn) ref
predicateSourceWithBackend _ PredicateFetchSourceEmpty = PredicateFetchSourceEmpty

parsePredicateFetchSourceSpec :: MigrateCmdLine -> MigrationRegistry -> Text
                              -> IO PredicateFetchSource
parsePredicateFetchSourceSpec cmdLine reg t
  | t == "0" = pure PredicateFetchSourceEmpty
  | Just t' <- T.stripPrefix "HEAD" t =
      let mod' = parsePredicateFetchSourceModulePart t'
      in pure (PredicateFetchSourceCommit mod' (registryHeadCommit reg))
  | Just t' <- T.stripPrefix "DB" t = do
      let (t'', db) = parsePredicateFetchSourceDbName t'
          ref = parsePredicateFetchSourceDbRef t''
      db' <-
        case db of
          Nothing ->
            case migrateDatabase cmdLine of
              Nothing -> fail "Ambiguous database: DB given with no -d option or database specified"
              Just cmdLineDb -> pure cmdLineDb
          Just explicitDb -> pure explicitDb

      dbInfo <- lookupDb reg cmdLine { migrateDatabase = Just db' }

      pure (PredicateFetchSourceDbHead dbInfo ref)
  | Just branchNm <- T.stripPrefix "branch/" t = do
      let (branchNm', dbModNm) = T.breakOn "/" branchNm
      case lookupBranch reg branchNm' of
        Nothing -> fail ("No such branch: " ++ T.unpack branchNm')
        Just branch -> do
          let dbMod = if dbModNm == "" then Nothing else Just (ModuleName (T.unpack dbModNm))
          pure (PredicateFetchSourceCommit dbMod (migrationBranchCommit branch))
  | (commitIdTxt, dbModNm) <- T.breakOn "/" t
  , Just commitId <- readMaybe (T.unpack commitIdTxt) = do
      let dbMod = if T.null dbModNm then Nothing else Just (ModuleName (T.unpack (T.tail dbModNm)))
      pure (PredicateFetchSourceCommit dbMod commitId)
  | (t', rest) <- T.break (\c -> c == '/' || c == '!') t
  , Just dbInfo <- HM.lookup (DatabaseName (T.unpack t')) (migrationRegistryDatabases reg) =
      pure (PredicateFetchSourceDbHead dbInfo (parsePredicateFetchSourceDbRef rest))
  | otherwise = fail "Invalid predicate source spec"

  where
    parsePredicateFetchSourceModulePart t'
      | Just mod' <- T.stripPrefix "/" t' = Just (ModuleName (T.unpack mod'))
      | otherwise = Nothing
    parsePredicateFetchSourceDbName t'
      | Just dbName <- T.stripPrefix "/" t' =
          let (dbName', t'') = T.break (\c -> c == '/' || c == '!') dbName
          in (t'', Just (DatabaseName (T.unpack dbName')))
      | otherwise = (t', Nothing)
    parsePredicateFetchSourceDbRef "!" = Nothing
    parsePredicateFetchSourceDbRef "" = Just 0
    parsePredicateFetchSourceDbRef dbRef
      | (dbRef', "") <- T.span (=='^') dbRef =
          Just (T.length dbRef')
      | otherwise = error "Invalid dbref"

registryMigrationGraph :: MigrationRegistry -> Gr RegisteredSchemaInfo RegisteredMigrationInfo
registryMigrationGraph reg =
  let schemaIdxs = zip [0..] (migrationRegistrySchemas reg)
      schemaIdToIdxMap = HM.fromList (map (\(i, schema) -> (registeredSchemaInfoHash schema, i)) schemaIdxs)
      schemaIdToIdx = flip HM.lookup schemaIdToIdxMap

      migrations = mapMaybe (\mig -> (,,mig) <$> schemaIdToIdx (registeredMigrationInfoSource mig)
                                             <*> schemaIdToIdx (registeredMigrationInfoResult mig))
                            (migrationRegistryMigrations reg)

  in mkGraph schemaIdxs migrations

sha256' :: BS.ByteString -> Word256
sha256' d = let digest :: Crypto.Digest Crypto.SHA256
                digest = Crypto.hash d
            in case filter (null . snd) (readHex (show digest)) of
                 [(x, _)] -> x
                 _ -> error "Can't parse digest"

sha256 :: String -> Word256
sha256 = sha256' . BS.pack

abortEdits :: MigrateCmdLine -> Bool -> IO ()
abortEdits cmdLine force =
  updatingRegistry cmdLine $ \reg ->
  let reg' = reg { migrationRegistryMode = BeamMigrateReady }

      tryAbort flNm flHash = do
        flExists <- doesFileExist flNm
        if flExists
          then do
            doDelete <- if force
                        then pure True
                        else do
                          flContents <- BS.readFile flNm
                          let actualHash = sha256' flContents
                          return (actualHash == flHash)

            if doDelete
              then do
                removeFile flNm
                pure ((), reg')
              else fail "WARNING: the editing files have been modified use '--force' to force abort"
          else pure ((), reg')
  in case migrationRegistryMode reg of
       BeamMigrateReady -> pure ((), reg)
       BeamMigrateEditingMigration tmpFile _ _ hash -> tryAbort tmpFile hash
       BeamMigrateCreatingSchema tmpFile _ hash -> tryAbort tmpFile hash<|MERGE_RESOLUTION|>--- conflicted
+++ resolved
@@ -517,11 +517,7 @@
     takeWhile (/="-- + BEAM-MIGRATE")
 
 readSchemaMetaData :: MigrationRegistry
-<<<<<<< HEAD
-                   -> BeamMigrationBackend be hdl m
-=======
-                   -> BeamMigrationBackend cmd be m
->>>>>>> c12c7de0
+                   -> BeamMigrationBackend be m
                    -> UUID
                    -> IO SchemaMetaData
 readSchemaMetaData reg BeamMigrationBackend { backendPredicateParsers = parsers } commitId = do
