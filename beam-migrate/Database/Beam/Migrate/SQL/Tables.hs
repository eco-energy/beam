--- conflicted
+++ resolved
@@ -68,15 +68,10 @@
             => Text -> TableSchema be table
             -> Migration be (CheckedDatabaseEntity be db (TableEntity table))
 createTable newTblName tblSettings =
-<<<<<<< HEAD
-  do let createTableCommand =
-           createTableSyntax Nothing (tableName Nothing newTblName)
-=======
   do let pkFields = allBeamValues (\(Columnar' (TableFieldSchema name _ _)) -> name) (primaryKey tblSettings)
          tblConstraints = if null pkFields then [] else [ primaryKeyConstraintSyntax pkFields ]
          createTableCommand =
-           createTableSyntax Nothing newTblName
->>>>>>> dccbb4a8
+           createTableSyntax Nothing (tableName Nothing newTblName)
                              (allBeamValues (\(Columnar' (TableFieldSchema name (FieldSchema schema) _)) -> (name, schema)) tblSettings)
                              tblConstraints
          command = createTableCmd createTableCommand
