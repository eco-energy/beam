--- conflicted
+++ resolved
@@ -64,44 +64,22 @@
 
 instance Database be BeamMigrateDb
 
-<<<<<<< HEAD
-beamMigratableDb :: forall be hdl m
+beamMigratableDb :: forall be m
                   . ( BeamMigrateSqlBackend be
-                    , MonadBeam be hdl m )
+                    , MonadBeam be m )
                  => CheckedDatabaseSettings be BeamMigrateDb
-beamMigratableDb = runMigrationSilenced $ beamMigrateDbMigration @be @hdl @m
+beamMigratableDb = runMigrationSilenced $ beamMigrateDbMigration @be @m
 
-beamMigrateDb :: forall be hdl m
+beamMigrateDb :: forall be m
                . ( BeamMigrateSqlBackend be
-                 , MonadBeam be hdl m )
+                 , MonadBeam be m )
                => DatabaseSettings be BeamMigrateDb
-beamMigrateDb = unCheckDatabase $ beamMigratableDb @be @hdl @m
+beamMigrateDb = unCheckDatabase $ beamMigratableDb @be @m
 
-beamMigrateDbMigration ::  forall be hdl m
+beamMigrateDbMigration ::  forall be m
                         . ( BeamMigrateSqlBackend be
-                          , MonadBeam be hdl m )
+                          , MonadBeam be m )
                        => Migration be (CheckedDatabaseSettings be BeamMigrateDb)
-=======
-beamMigratableDb :: forall cmd be m
-                  . ( Sql92SaneDdlCommandSyntax cmd
-                    , Sql92SerializableDataTypeSyntax (Sql92DdlCommandDataTypeSyntax cmd)
-                    , MonadBeam cmd be m )
-                 => CheckedDatabaseSettings be BeamMigrateDb
-beamMigratableDb = runMigrationSilenced $ beamMigrateDbMigration @cmd @be @m
-
-beamMigrateDb :: forall be cmd m
-               . ( Sql92SaneDdlCommandSyntax cmd
-                 , Sql92SerializableDataTypeSyntax (Sql92DdlCommandDataTypeSyntax cmd)
-                 , MonadBeam cmd be m )
-               => DatabaseSettings be BeamMigrateDb
-beamMigrateDb = unCheckDatabase $ beamMigratableDb @cmd @be @m
-
-beamMigrateDbMigration ::  forall cmd be m
-                        . ( Sql92SaneDdlCommandSyntax cmd
-                          , Sql92SerializableDataTypeSyntax (Sql92DdlCommandDataTypeSyntax cmd)
-                          , MonadBeam cmd be m )
-                       => Migration cmd (CheckedDatabaseSettings be BeamMigrateDb)
->>>>>>> c12c7de0
 beamMigrateDbMigration =
   BeamMigrateDb <$> createTable "beam_version"
                       (BeamMigrateVersion (field "version" int notNull))
@@ -112,71 +90,36 @@
 beamMigrateSchemaVersion :: Int
 beamMigrateSchemaVersion = 1
 
-<<<<<<< HEAD
-getLatestLogEntry :: forall be hdl m
+getLatestLogEntry :: forall be m
                    . ( BeamMigrateSqlBackend be
                      , BeamSqlBackendCanDeserialize be Int
                      , BeamSqlBackendCanDeserialize be LocalTime
                      , BeamSqlBackendSupportsDataType be Text
                      , HasQBuilder be
-                     , MonadBeam be hdl m )
-=======
-getLatestLogEntry :: forall be cmd m
-                   . ( IsSql92Syntax cmd
-                     , HasQBuilder (Sql92SelectSyntax cmd)
-                     , Sql92ReasonableMarshaller be
-                     , Sql92SanityCheck cmd
-                     , Sql92SaneDdlCommandSyntax cmd
-                     , Sql92SerializableDataTypeSyntax (Sql92DdlCommandDataTypeSyntax cmd)
-                     , MonadBeam cmd be m )
->>>>>>> c12c7de0
+                     , MonadBeam be m )
                   => m (Maybe LogEntry)
 getLatestLogEntry =
   runSelectReturningOne (select $
                          limit_ 1 $
                          orderBy_ (desc_ . _logEntryId) $
-<<<<<<< HEAD
-                         all_ (_beamMigrateLogEntries (beamMigrateDb @be @hdl @m)))
+                         all_ (_beamMigrateLogEntries (beamMigrateDb @be @m)))
 
-updateSchemaToCurrent :: forall be hdl m
+
+updateSchemaToCurrent :: forall be m
                        . ( BeamMigrateSqlBackend be
                          , BeamSqlBackendCanSerialize be Text
-                         , MonadBeam be hdl m )
+                         , MonadBeam be m )
                       => m ()
 updateSchemaToCurrent =
-  runInsert (insert (_beamMigrateVersionTbl (beamMigrateDb @be @hdl @m)) (insertValues [BeamMigrateVersion beamMigrateSchemaVersion]))
+  runInsert (insert (_beamMigrateVersionTbl (beamMigrateDb @be @m)) (insertValues [BeamMigrateVersion beamMigrateSchemaVersion]))
 
-recordCommit :: forall be hdl m
+recordCommit :: forall be m
              . ( BeamMigrateSqlBackend be
                , BeamSqlBackendSupportsDataType be Text
                , BeamSqlBackendCanDeserialize be Int
                , BeamSqlBackendCanDeserialize be LocalTime
                , HasQBuilder be
-               , MonadBeam be hdl m )
-=======
-                         all_ (_beamMigrateLogEntries (beamMigrateDb @be @cmd @m)))
-
-updateSchemaToCurrent :: forall be cmd m
-                       . ( IsSql92Syntax cmd
-                         , Sql92SanityCheck cmd
-                         , Sql92ReasonableMarshaller be
-                         , Sql92SaneDdlCommandSyntax cmd
-                         , Sql92SerializableDataTypeSyntax (Sql92DdlCommandDataTypeSyntax cmd)
-                         , MonadBeam cmd be m )
-                      => m ()
-updateSchemaToCurrent =
-  runInsert (insert (_beamMigrateVersionTbl (beamMigrateDb @be @cmd @m)) (insertValues [BeamMigrateVersion beamMigrateSchemaVersion]))
-
-recordCommit :: forall be cmd m
-             . ( IsSql92Syntax cmd
-               , Sql92SanityCheck cmd
-               , Sql92SaneDdlCommandSyntax cmd
-               , HasQBuilder (Sql92SelectSyntax cmd)
-               , Sql92SerializableDataTypeSyntax (Sql92DdlCommandDataTypeSyntax cmd)
-               , HasSqlValueSyntax (Sql92ValueSyntax cmd) Text
-               , Sql92ReasonableMarshaller be
-               , MonadBeam cmd be m )
->>>>>>> c12c7de0
+               , MonadBeam be m )
              => UUID -> m ()
 recordCommit commitId = do
   let commitIdTxt = fromString (show commitId)
@@ -184,25 +127,16 @@
   logEntry <- getLatestLogEntry
   let nextLogEntryId = maybe 0 (succ . _logEntryId) logEntry
 
-<<<<<<< HEAD
-  runInsert (insert (_beamMigrateLogEntries (beamMigrateDb @be @hdl @m))
-=======
-  runInsert (insert (_beamMigrateLogEntries (beamMigrateDb @be @cmd @m))
->>>>>>> c12c7de0
+  runInsert (insert (_beamMigrateLogEntries (beamMigrateDb @be @m))
                     (insertExpressions
                      [ LogEntry (val_ nextLogEntryId)
                                 (val_ commitIdTxt)
                                 currentTimestamp_]))
 
 -- Ensure the backend tables exist
-<<<<<<< HEAD
-ensureBackendTables :: forall be hdl m
+ensureBackendTables :: forall be m
                      . BeamSqlBackendCanSerialize be Text
-                    => BeamMigrationBackend be hdl m
-=======
-ensureBackendTables :: forall be cmd m
-                     . BeamMigrationBackend cmd be m
->>>>>>> c12c7de0
+                    => BeamMigrationBackend be m
                     -> m ()
 ensureBackendTables be@BeamMigrationBackend { backendGetDbConstraints = getCs } =
   do backendSchemaBuilt <- checkForBackendTables be
@@ -217,11 +151,7 @@
       maxVersion <-
         runSelectReturningOne $ select $
         aggregate_ (\v -> max_ (_beamMigrateVersion v)) $
-<<<<<<< HEAD
-        all_ (_beamMigrateVersionTbl (beamMigrateDb @be @hdl @m))
-=======
-        all_ (_beamMigrateVersionTbl (beamMigrateDb @be @cmd @m))
->>>>>>> c12c7de0
+        all_ (_beamMigrateVersionTbl (beamMigrateDb @be @m))
 
       case maxVersion of
         Nothing -> cleanAndCreateSchema
@@ -241,11 +171,7 @@
         Just totalCnt <-
           runSelectReturningOne $ select $
           aggregate_ (\_ -> as_ @Int countAll_) $
-<<<<<<< HEAD
-          all_ (_beamMigrateLogEntries (beamMigrateDb @be @hdl @m))
-=======
-          all_ (_beamMigrateLogEntries (beamMigrateDb @be @cmd @m))
->>>>>>> c12c7de0
+          all_ (_beamMigrateLogEntries (beamMigrateDb @be @m))
         when (totalCnt > 0) (fail "beam-migrate: No versioning information, but log entries present")
         runNoReturn (dropTableCmd (dropTableSyntax "beam_migration"))
 
@@ -254,17 +180,10 @@
       createSchema
 
     createSchema = do
-<<<<<<< HEAD
-      _ <- executeMigration doStep (beamMigrateDbMigration @be @hdl @m)
+      _ <- executeMigration doStep (beamMigrateDbMigration @be @m)
       updateSchemaToCurrent
 
-checkForBackendTables :: BeamMigrationBackend be hdl m -> m Bool
-=======
-      _ <- executeMigration doStep (beamMigrateDbMigration @cmd @be @m)
-      updateSchemaToCurrent
-
-checkForBackendTables :: BeamMigrationBackend cmd be m -> m Bool
->>>>>>> c12c7de0
+checkForBackendTables :: BeamMigrationBackend be m -> m Bool
 checkForBackendTables BeamMigrationBackend { backendGetDbConstraints = getCs } =
   do cs <- getCs
      pure (any (== p (TableExistsPredicate "beam_version")) cs)