--- conflicted
+++ resolved
@@ -1,9 +1,5 @@
 name:                beam-migrate
-<<<<<<< HEAD
 version:             0.4.0.0
-=======
-version:             0.3.2.2
->>>>>>> dccbb4a8
 synopsis:            SQL DDL support and migrations support library for Beam
 description:         This package provides type classes to allow backends to implement
                      SQL DDL support for beam. This allows you to use beam syntax to
@@ -73,20 +69,14 @@
                        mtl                  >=2.2     && <2.3,
                        scientific           >=0.3     && <0.4,
                        vector               >=0.11    && <0.13,
-<<<<<<< HEAD
                        containers           >=0.5     && <0.7,
-=======
->>>>>>> dccbb4a8
                        unordered-containers >=0.2     && <0.3,
                        hashable             >=1.2     && <1.3,
                        microlens            >=0.4     && <0.5,
                        parallel             >=3.2     && <3.3,
                        deepseq              >=1.4     && <1.5,
                        ghc-prim             >=0.5     && <0.6,
-<<<<<<< HEAD
-=======
                        containers           >=0.5     && <0.7,
->>>>>>> dccbb4a8
                        haskell-src-exts     >=1.18    && <1.21,
                        pretty               >=1.1     && <1.2,
                        dependent-map        >=0.2     && <0.3,
