--- conflicted
+++ resolved
@@ -63,13 +63,10 @@
 
     - stage: test
       script: ./ci/test
-<<<<<<< HEAD
       env: BEAM_RESOLVER=lts-12.0
-=======
       addons:
         postgresql: "9.6"
       env: BEAM_RESOLVER=lts-13.0
->>>>>>> dccbb4a8
 
     - stage: build-doc-examples
       addons:
