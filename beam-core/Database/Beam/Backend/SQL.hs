{-# LANGUAGE UndecidableInstances #-}
module Database.Beam.Backend.SQL
  ( module Database.Beam.Backend.SQL.SQL2003
  , module Database.Beam.Backend.SQL.Types

  , MonadBeam(..)
<<<<<<< HEAD

  , BeamSqlBackend
  , BeamSqlBackendSyntax
  , MockSqlBackend

  , BeamSqlBackendIsString

  , BeamSql99ExpressionBackend
  , BeamSql99AggregationBackend
  , BeamSql99ConcatExpressionBackend
  , BeamSql2003ExpressionBackend

  , BeamSqlT611Backend
  , BeamSqlT612Backend
  , BeamSqlT614Backend
  , BeamSqlT615Backend
  , BeamSqlT616Backend
  , BeamSqlT618Backend
  , BeamSqlT621Backend

  , BeamSqlBackendSupportsOuterJoin

  , BeamSqlBackendSelectSyntax
  , BeamSqlBackendInsertSyntax
  , BeamSqlBackendInsertValuesSyntax
  , BeamSqlBackendUpdateSyntax
  , BeamSqlBackendDeleteSyntax
  , BeamSqlBackendSelectTableSyntax
  , BeamSqlBackendAggregationQuantifierSyntax
  , BeamSqlBackendSetQuantifierSyntax
  , BeamSqlBackendFromSyntax

  , BeamSqlBackendExpressionSyntax
  , BeamSqlBackendFieldNameSyntax
  , BeamSqlBackendExpressionQuantifierSyntax
  , BeamSqlBackendValueSyntax
  , BeamSqlBackendOrderingSyntax
  , BeamSqlBackendGroupingSyntax

  , BeamSqlBackendWindowFrameSyntax
  , BeamSqlBackendWindowFrameBoundsSyntax
  , BeamSqlBackendWindowFrameBoundSyntax

  , BeamSqlBackendCanSerialize
  , BeamSqlBackendCanDeserialize
  , BeamSqlBackendSupportsDataType
=======
>>>>>>> c12c7de0
  ) where

import Database.Beam.Backend.SQL.SQL2003
import Database.Beam.Backend.SQL.Types
import Database.Beam.Backend.Types

<<<<<<< HEAD
import Control.Monad.IO.Class

import Data.Tagged (Tagged)
import Data.Text (Text)

-- * MonadBeam class

-- | A class that ties together a monad with a particular backend
--
--   Intuitively, this allows you to write code that performs database commands
--   without having to know the underlying API. As long as you have an
--   appropriate handle from a database library that Beam can use, you can use
--   the 'MonadBeam' methods to execute the query.
=======
-- | A class that ties together a Sql syntax, backend, and monad type.
>>>>>>> c12c7de0
--
--   Provided here is a low-level interface for executing commands. The 'run*'
--   functions are wrapped by the appropriate functions in 'Database.Beam.Query'.
--
--   This interface is very high-level and isn't meant to expose the full power
--   of the underlying database. Namely, it only supports simple data retrieval
--   strategies. More complicated strategies (for example, Postgres's @COPY@)
--   are supported in individual backends. See the documentation of those
--   backends for more details.
<<<<<<< HEAD
class (BeamBackend be, MonadIO m) =>
  MonadBeam be handle m | m -> be handle where

  {-# MINIMAL withDatabaseDebug, runReturningMany #-}

  -- | Run a database action, and log debugging information about statements
  --   executed using the specified 'IO' action.
  withDatabaseDebug :: (String -> IO ()) -- ^ Database statement logging function
                    -> handle            -- ^ The database connection handle against which to execute the action
                    -> m a               -- ^ The database action
                    -> IO a
  withDatabase :: handle -> m a -> IO a

  -- | Run a database action, but don't report any debug information
  withDatabase = withDatabaseDebug (\_ -> pure ())
=======
class (BeamBackend be, Monad m, Sql92SanityCheck syntax) =>
  MonadBeam syntax be m | m -> syntax be where
  {-# MINIMAL runReturningMany #-}
>>>>>>> c12c7de0

  -- | Run a query determined by the given syntax, providing an action that will
  --   be called to consume the results from the database (if any). The action
  --   will get a reader action that can be used to fetch the next row. When
  --   this reader action returns 'Nothing', there are no rows left to consume.
  --   When the reader action returns, the database result is freed.
  runReturningMany :: FromBackendRow be x
                   => BeamSqlBackendSyntax be
                      -- ^ The query to run
                   -> (m (Maybe x) -> m a)
                       -- ^ Reader action that will be called with a function to
                       -- fetch the next row
                   -> m a

  -- | Run the given command and don't consume any results. Useful for DML
  --   statements like INSERT, UPDATE, and DELETE, or DDL statements.
  runNoReturn :: BeamSqlBackendSyntax be -> m ()
  runNoReturn cmd =
      runReturningMany cmd $ \(_ :: m (Maybe ())) -> pure ()

  -- | Run the given command and fetch the unique result. The result is
  --   'Nothing' if either no results are returned or more than one result is
  --   returned.
  runReturningOne :: FromBackendRow be x => BeamSqlBackendSyntax be -> m (Maybe x)
  runReturningOne cmd =
      runReturningMany cmd $ \next ->
        do a <- next
           case a of
             Nothing -> pure Nothing
             Just x -> do
               a' <- next
               case a' of
                 Nothing -> pure (Just x)
                 Just _ -> pure Nothing

  -- | Run the given command, collect all the results, and return them as a
  --   list. May be more convenient than 'runReturningMany', but reads the entire
  --   result set into memory.
  runReturningList :: FromBackendRow be x => BeamSqlBackendSyntax be -> m [x]
  runReturningList cmd =
      runReturningMany cmd $ \next ->
          let collectM acc = do
                a <- next
                case a of
                  Nothing -> pure (acc [])
                  Just x -> collectM (acc . (x:))
          in collectM id

-- * BeamSqlBackend

-- | Class for all Beam SQL backends
class ( -- Every SQL backend must be a beam backend
        BeamBackend be

        -- Every SQL backend must have a reasonable SQL92 semantics
      , IsSql92Syntax (BeamSqlBackendSyntax be)
      , Sql92SanityCheck (BeamSqlBackendSyntax be)

        -- Needed for several combinators
      , HasSqlValueSyntax (BeamSqlBackendValueSyntax be) Bool
      , HasSqlValueSyntax (BeamSqlBackendValueSyntax be) SqlNull

        -- Needed for the Eq instance on QGenExpr
      , Eq (BeamSqlBackendExpressionSyntax be)
      ) => BeamSqlBackend be

type family BeamSqlBackendSyntax be :: *

-- | Fake backend that cannot deserialize anything, but is useful for testing
data MockSqlBackend syntax

class Trivial a
instance Trivial a

instance BeamBackend (MockSqlBackend syntax) where
  type BackendFromField (MockSqlBackend syntax) = Trivial

instance ( IsSql92Syntax syntax
         , Sql92SanityCheck syntax

           -- Needed for several combinators
         , HasSqlValueSyntax (Sql92ValueSyntax syntax) Bool
         , HasSqlValueSyntax (Sql92ValueSyntax syntax) SqlNull

           -- Needed for the Eq instance on QGenExpr
         , Eq (Sql92ExpressionSyntax syntax)
         ) => BeamSqlBackend (MockSqlBackend syntax)
type instance BeamSqlBackendSyntax (MockSqlBackend syntax) = syntax

-- | Type class for things which are text-like in this backend
class BeamSqlBackendIsString be text
instance BeamSqlBackendIsString be t => BeamSqlBackendIsString be (Tagged tag t)
instance BeamSqlBackendIsString (MockSqlBackend cmd) Text
instance BeamSqlBackendIsString (MockSqlBackend cmd) [Char]

type BeamSql99ExpressionBackend be = IsSql99ExpressionSyntax (BeamSqlBackendExpressionSyntax be)
type BeamSql99ConcatExpressionBackend be = IsSql99ConcatExpressionSyntax (BeamSqlBackendExpressionSyntax be)
type BeamSql99AggregationBackend be = IsSql99AggregationExpressionSyntax (BeamSqlBackendExpressionSyntax be)
type BeamSql2003ExpressionBackend be = ( IsSql2003ExpressionSyntax (BeamSqlBackendExpressionSyntax be)
                                       , Sql2003SanityCheck (BeamSqlBackendSyntax be) )

type BeamSqlBackendSupportsOuterJoin be = IsSql92FromOuterJoinSyntax (BeamSqlBackendFromSyntax be)

type BeamSqlT611Backend be = IsSql2003ExpressionElementaryOLAPOperationsSyntax (BeamSqlBackendExpressionSyntax be)
type BeamSqlT612Backend be = IsSql2003ExpressionAdvancedOLAPOperationsSyntax (BeamSqlBackendExpressionSyntax be)
type BeamSqlT614Backend be = IsSql2003NtileExpressionSyntax (BeamSqlBackendExpressionSyntax be)
type BeamSqlT615Backend be = IsSql2003LeadAndLagExpressionSyntax (BeamSqlBackendExpressionSyntax be)
type BeamSqlT616Backend be = IsSql2003FirstValueAndLastValueExpressionSyntax (BeamSqlBackendExpressionSyntax be)
type BeamSqlT618Backend be = IsSql2003NthValueExpressionSyntax (BeamSqlBackendExpressionSyntax be)
type BeamSqlT621Backend be =
  ( IsSql2003EnhancedNumericFunctionsExpressionSyntax (BeamSqlBackendExpressionSyntax be)
  , IsSql2003EnhancedNumericFunctionsAggregationExpressionSyntax (BeamSqlBackendExpressionSyntax be) )

type BeamSqlBackendSelectSyntax be = Sql92SelectSyntax (BeamSqlBackendSyntax be)
type BeamSqlBackendInsertSyntax be = Sql92InsertSyntax (BeamSqlBackendSyntax be)
type BeamSqlBackendInsertValuesSyntax be = Sql92InsertValuesSyntax (BeamSqlBackendInsertSyntax be)
type BeamSqlBackendExpressionSyntax be = Sql92ExpressionSyntax (BeamSqlBackendSyntax be)
type BeamSqlBackendFieldNameSyntax be = Sql92ExpressionFieldNameSyntax (BeamSqlBackendExpressionSyntax be)
type BeamSqlBackendUpdateSyntax be = Sql92UpdateSyntax (BeamSqlBackendSyntax be)
type BeamSqlBackendDeleteSyntax be = Sql92DeleteSyntax (BeamSqlBackendSyntax be)
type BeamSqlBackendExpressionQuantifierSyntax be = Sql92ExpressionQuantifierSyntax (Sql92ExpressionSyntax (BeamSqlBackendSyntax be))
type BeamSqlBackendValueSyntax be = Sql92ValueSyntax (BeamSqlBackendSyntax be)
type BeamSqlBackendSetQuantifierSyntax be = Sql92SelectTableSetQuantifierSyntax (BeamSqlBackendSelectTableSyntax be)
type BeamSqlBackendAggregationQuantifierSyntax be = Sql92AggregationSetQuantifierSyntax (BeamSqlBackendExpressionSyntax be)
type BeamSqlBackendSelectTableSyntax be = Sql92SelectSelectTableSyntax (BeamSqlBackendSelectSyntax be)
type BeamSqlBackendFromSyntax be = Sql92SelectFromSyntax (BeamSqlBackendSelectSyntax be)
type BeamSqlBackendOrderingSyntax be = Sql92SelectOrderingSyntax (BeamSqlBackendSelectSyntax be)
type BeamSqlBackendGroupingSyntax be = Sql92SelectTableGroupingSyntax (BeamSqlBackendSelectTableSyntax be)

type BeamSqlBackendWindowFrameSyntax be = Sql2003ExpressionWindowFrameSyntax (BeamSqlBackendExpressionSyntax be)
type BeamSqlBackendWindowFrameBoundsSyntax be = Sql2003WindowFrameBoundsSyntax (BeamSqlBackendWindowFrameSyntax be)
type BeamSqlBackendWindowFrameBoundSyntax be = Sql2003WindowFrameBoundsBoundSyntax (BeamSqlBackendWindowFrameBoundsSyntax be)

type BeamSqlBackendCanSerialize be = HasSqlValueSyntax (BeamSqlBackendValueSyntax be)
type BeamSqlBackendCanDeserialize be = FromBackendRow be
type BeamSqlBackendSupportsDataType be x =
  ( BeamSqlBackendCanDeserialize be x
  , BeamSqlBackendCanSerialize be x )<|MERGE_RESOLUTION|>--- conflicted
+++ resolved
@@ -4,7 +4,6 @@
   , module Database.Beam.Backend.SQL.Types
 
   , MonadBeam(..)
-<<<<<<< HEAD
 
   , BeamSqlBackend
   , BeamSqlBackendSyntax
@@ -51,16 +50,22 @@
   , BeamSqlBackendCanSerialize
   , BeamSqlBackendCanDeserialize
   , BeamSqlBackendSupportsDataType
-=======
->>>>>>> c12c7de0
   ) where
 
 import Database.Beam.Backend.SQL.SQL2003
 import Database.Beam.Backend.SQL.Types
 import Database.Beam.Backend.Types
 
-<<<<<<< HEAD
-import Control.Monad.IO.Class
+import Control.Monad.Cont
+import Control.Monad.Except
+import Control.Monad.List
+import qualified Control.Monad.RWS.Lazy as Lazy
+import qualified Control.Monad.RWS.Strict as Strict
+import Control.Monad.Reader
+import qualified Control.Monad.State.Lazy as Lazy
+import qualified Control.Monad.Writer.Lazy as Lazy
+import qualified Control.Monad.State.Strict as Strict
+import qualified Control.Monad.Writer.Strict as Strict
 
 import Data.Tagged (Tagged)
 import Data.Text (Text)
@@ -68,14 +73,6 @@
 -- * MonadBeam class
 
 -- | A class that ties together a monad with a particular backend
---
---   Intuitively, this allows you to write code that performs database commands
---   without having to know the underlying API. As long as you have an
---   appropriate handle from a database library that Beam can use, you can use
---   the 'MonadBeam' methods to execute the query.
-=======
--- | A class that ties together a Sql syntax, backend, and monad type.
->>>>>>> c12c7de0
 --
 --   Provided here is a low-level interface for executing commands. The 'run*'
 --   functions are wrapped by the appropriate functions in 'Database.Beam.Query'.
@@ -85,27 +82,9 @@
 --   strategies. More complicated strategies (for example, Postgres's @COPY@)
 --   are supported in individual backends. See the documentation of those
 --   backends for more details.
-<<<<<<< HEAD
-class (BeamBackend be, MonadIO m) =>
-  MonadBeam be handle m | m -> be handle where
-
-  {-# MINIMAL withDatabaseDebug, runReturningMany #-}
-
-  -- | Run a database action, and log debugging information about statements
-  --   executed using the specified 'IO' action.
-  withDatabaseDebug :: (String -> IO ()) -- ^ Database statement logging function
-                    -> handle            -- ^ The database connection handle against which to execute the action
-                    -> m a               -- ^ The database action
-                    -> IO a
-  withDatabase :: handle -> m a -> IO a
-
-  -- | Run a database action, but don't report any debug information
-  withDatabase = withDatabaseDebug (\_ -> pure ())
-=======
-class (BeamBackend be, Monad m, Sql92SanityCheck syntax) =>
-  MonadBeam syntax be m | m -> syntax be where
+class (BeamBackend be, Monad m) =>
+  MonadBeam be m | m -> be where
   {-# MINIMAL runReturningMany #-}
->>>>>>> c12c7de0
 
   -- | Run a query determined by the given syntax, providing an action that will
   --   be called to consume the results from the database (if any). The action
@@ -153,6 +132,76 @@
                   Nothing -> pure (acc [])
                   Just x -> collectM (acc . (x:))
           in collectM id
+
+instance MonadBeam be m => MonadBeam be (ExceptT e m) where
+    runReturningMany s a = ExceptT $ runReturningMany s (\nextRow -> runExceptT (a (lift nextRow)))
+    runNoReturn = lift . runNoReturn
+    runReturningOne = lift . runReturningOne
+    runReturningList = lift . runReturningList
+
+instance MonadBeam be m => MonadBeam be (ListT m) where
+    runReturningMany s a = ListT $ do
+                             x <- runReturningMany s (\nextRow -> runListT (a (lift nextRow)))
+                             pure x
+    runNoReturn = lift . runNoReturn
+    runReturningOne = lift . runReturningOne
+    runReturningList = lift . runReturningList
+
+instance MonadBeam be m => MonadBeam be (ContT r m) where
+    runReturningMany s a = ContT $ \r ->
+                           runReturningMany s (\nextRow -> runContT (a (lift nextRow)) r)
+    runNoReturn = lift . runNoReturn
+    runReturningOne = lift . runReturningOne
+    runReturningList = lift . runReturningList
+
+instance MonadBeam be m => MonadBeam be (ReaderT r m) where
+    runReturningMany s a = ReaderT $ \r ->
+                           runReturningMany s (\nextRow -> runReaderT (a (lift nextRow)) r)
+    runNoReturn = lift . runNoReturn
+    runReturningOne = lift . runReturningOne
+    runReturningList = lift . runReturningList
+
+instance MonadBeam be m => MonadBeam be (Lazy.StateT s m) where
+    runReturningMany s a = Lazy.StateT $ \st ->
+                           runReturningMany s (\nextRow -> Lazy.runStateT (a (lift nextRow)) st)
+    runNoReturn = lift . runNoReturn
+    runReturningOne = lift . runReturningOne
+    runReturningList = lift . runReturningList
+
+instance MonadBeam be m => MonadBeam be (Strict.StateT s m) where
+    runReturningMany s a = Strict.StateT $ \st ->
+                           runReturningMany s (\nextRow -> Strict.runStateT (a (lift nextRow)) st)
+    runNoReturn = lift . runNoReturn
+    runReturningOne = lift . runReturningOne
+    runReturningList = lift . runReturningList
+
+instance (MonadBeam be m, Monoid s) => MonadBeam be (Lazy.WriterT s m) where
+    runReturningMany s a = Lazy.WriterT $
+                           runReturningMany s (\nextRow -> Lazy.runWriterT (a (lift nextRow)))
+    runNoReturn = lift . runNoReturn
+    runReturningOne = lift . runReturningOne
+    runReturningList = lift . runReturningList
+
+instance (MonadBeam be m, Monoid s) => MonadBeam be (Strict.WriterT s m) where
+    runReturningMany s a = Strict.WriterT $
+                           runReturningMany s (\nextRow -> Strict.runWriterT (a (lift nextRow)))
+    runNoReturn = lift . runNoReturn
+    runReturningOne = lift . runReturningOne
+    runReturningList = lift . runReturningList
+
+instance (MonadBeam be m, Monoid w) => MonadBeam be (Lazy.RWST r w s m) where
+    runReturningMany s a = Lazy.RWST $ \r st ->
+                           runReturningMany s (\nextRow -> Lazy.runRWST (a (lift nextRow)) r st)
+    runNoReturn = lift . runNoReturn
+    runReturningOne = lift . runReturningOne
+    runReturningList = lift . runReturningList
+
+instance (MonadBeam be m, Monoid w) => MonadBeam be (Strict.RWST r w s m) where
+    runReturningMany s a = Strict.RWST $ \r st ->
+                           runReturningMany s (\nextRow -> Strict.runRWST (a (lift nextRow)) r st)
+    runNoReturn = lift . runNoReturn
+    runReturningOne = lift . runReturningOne
+    runReturningList = lift . runReturningList
 
 -- * BeamSqlBackend
 
