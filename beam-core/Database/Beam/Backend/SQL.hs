--- conflicted
+++ resolved
@@ -66,9 +66,10 @@
 import Database.Beam.Backend.SQL.Types
 import Database.Beam.Backend.Types
 
-<<<<<<< HEAD
 import Control.Monad.Cont
 import Control.Monad.Except
+import Control.Monad.IO.Class
+import Control.Monad.Fail (MonadFail)
 import qualified Control.Monad.RWS.Lazy as Lazy
 import qualified Control.Monad.RWS.Strict as Strict
 import Control.Monad.Reader
@@ -79,10 +80,6 @@
 
 import Data.Tagged (Tagged)
 import Data.Text (Text)
-=======
-import Control.Monad.IO.Class
-import Control.Monad.Fail (MonadFail)
->>>>>>> dccbb4a8
 
 -- * MonadBeam class
 
@@ -96,27 +93,9 @@
 --   strategies. More complicated strategies (for example, Postgres's @COPY@)
 --   are supported in individual backends. See the documentation of those
 --   backends for more details.
-<<<<<<< HEAD
 class (BeamBackend be, Monad m) =>
   MonadBeam be m | m -> be where
   {-# MINIMAL runReturningMany #-}
-=======
-class (BeamBackend be, Monad m, MonadIO m, MonadFail m, Sql92SanityCheck syntax) =>
-  MonadBeam syntax be handle m | m -> syntax be handle where
-
-  {-# MINIMAL withDatabaseDebug, runReturningMany #-}
-
-  -- | Run a database action, and log debugging information about statements
-  --   executed using the specified 'IO' action.
-  withDatabaseDebug :: (String -> IO ()) -- ^ Database statement logging function
-                    -> handle            -- ^ The database connection handle against which to execute the action
-                    -> m a               -- ^ The database action
-                    -> IO a
-  withDatabase :: handle -> m a -> IO a
-
-  -- | Run a database action, but don't report any debug information
-  withDatabase = withDatabaseDebug (\_ -> pure ())
->>>>>>> dccbb4a8
 
   -- | Run a query determined by the given syntax, providing an action that will
   --   be called to consume the results from the database (if any). The action
